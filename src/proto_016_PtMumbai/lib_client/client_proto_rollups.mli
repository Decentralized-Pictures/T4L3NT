--- conflicted
+++ resolved
@@ -30,10 +30,6 @@
 
 module TxRollupAlias : Client_aliases.Alias with type t = rollup_entity
 
-<<<<<<< HEAD
-module EpoxyAlias : Client_aliases.Alias with type t = Zk_rollup.t
-=======
 module EpoxyAlias : Client_aliases.Alias with type t = Zk_rollup.t
 
-module SoruAlias : Client_aliases.Alias with type t = Sc_rollup.t
->>>>>>> 3ef1d63a
+module SoruAlias : Client_aliases.Alias with type t = Sc_rollup.t