(*****************************************************************************)
(*                                                                           *)
(* Open Source License                                                       *)
(* Copyright (c) 2018 Dynamic Ledger Solutions, Inc. <contact@tezos.com>     *)
(*                                                                           *)
(* Permission is hereby granted, free of charge, to any person obtaining a   *)
(* copy of this software and associated documentation files (the "Software"),*)
(* to deal in the Software without restriction, including without limitation *)
(* the rights to use, copy, modify, merge, publish, distribute, sublicense,  *)
(* and/or sell copies of the Software, and to permit persons to whom the     *)
(* Software is furnished to do so, subject to the following conditions:      *)
(*                                                                           *)
(* The above copyright notice and this permission notice shall be included   *)
(* in all copies or substantial portions of the Software.                    *)
(*                                                                           *)
(* THE SOFTWARE IS PROVIDED "AS IS", WITHOUT WARRANTY OF ANY KIND, EXPRESS OR*)
(* IMPLIED, INCLUDING BUT NOT LIMITED TO THE WARRANTIES OF MERCHANTABILITY,  *)
(* FITNESS FOR A PARTICULAR PURPOSE AND NONINFRINGEMENT. IN NO EVENT SHALL   *)
(* THE AUTHORS OR COPYRIGHT HOLDERS BE LIABLE FOR ANY CLAIM, DAMAGES OR OTHER*)
(* LIABILITY, WHETHER IN AN ACTION OF CONTRACT, TORT OR OTHERWISE, ARISING   *)
(* FROM, OUT OF OR IN CONNECTION WITH THE SOFTWARE OR THE USE OR OTHER       *)
(* DEALINGS IN THE SOFTWARE.                                                 *)
(*                                                                           *)
(*****************************************************************************)

module Request = struct
  type view = Block_hash.t

  let encoding = Block_hash.encoding

  let pp = Block_hash.pp
end

module Event = struct
<<<<<<< HEAD
  type update = Ignored_head | Branch_switch | Head_incrememt
=======
  type update = Ignored_head | Branch_switch | Head_increment
>>>>>>> fc8990b1

  type t =
    | Processed_block of {
        request : Request.view;
        request_status : Worker_types.request_status;
        update : update;
        fitness : Fitness.t;
      }
    | Could_not_switch_testchain of error list

  let level = function
    | Processed_block req -> (
      match req.update with
      | Ignored_head ->
          Internal_event.Info
<<<<<<< HEAD
      | Branch_switch | Head_incrememt ->
=======
      | Branch_switch | Head_increment ->
>>>>>>> fc8990b1
          Internal_event.Notice )
    | Could_not_switch_testchain _ ->
        Internal_event.Error

  let encoding =
    let open Data_encoding in
    union
      [ case
          (Tag 0)
          ~title:"Processed_block"
          (obj4
             (req "request" Request.encoding)
             (req "status" Worker_types.request_status_encoding)
             (req
                "outcome"
                (string_enum
                   [ ("ignored", Ignored_head);
                     ("branch", Branch_switch);
<<<<<<< HEAD
                     ("increment", Head_incrememt) ]))
=======
                     ("increment", Head_increment) ]))
>>>>>>> fc8990b1
             (req "fitness" Fitness.encoding))
          (function
            | Processed_block {request; request_status; update; fitness} ->
                Some (request, request_status, update, fitness)
            | _ ->
                None)
          (fun (request, request_status, update, fitness) ->
            Processed_block {request; request_status; update; fitness});
        case
          (Tag 1)
          ~title:"Could_not_switch_testchain"
          RPC_error.encoding
          (function Could_not_switch_testchain err -> Some err | _ -> None)
          (fun err -> Could_not_switch_testchain err) ]

  let pp ppf = function
    | Processed_block req ->
        Format.fprintf ppf "@[<v 0>" ;
        ( match req.update with
        | Ignored_head ->
            Format.fprintf
              ppf
              "Current head is better than %a (fitness %a), we do not switch@,"
        | Branch_switch ->
            Format.fprintf
              ppf
              "Update current head to %a (fitness %a), changing branch@,"
<<<<<<< HEAD
        | Head_incrememt ->
=======
        | Head_increment ->
>>>>>>> fc8990b1
            Format.fprintf
              ppf
              "Update current head to %a (fitness %a), same branch@," )
          Request.pp
          req.request
          Fitness.pp
          req.fitness ;
<<<<<<< HEAD
        Format.fprintf
          ppf
          "Pushed: %a, Treated: %a, Completed: %a@]"
          Time.System.pp_hum
          req.request_status.pushed
          Time.System.pp_hum
          req.request_status.treated
          Time.System.pp_hum
          req.request_status.completed
=======
        Format.fprintf ppf "%a@]" Worker_types.pp_status req.request_status
>>>>>>> fc8990b1
    | Could_not_switch_testchain err ->
        Format.fprintf
          ppf
          "@[<v 0>Error while switching test chain:@ %a@]"
          (Format.pp_print_list Error_monad.pp)
          err
end

module Worker_state = struct
  type view = {
    active_peers : P2p_peer.Id.t list;
    bootstrapped_peers : P2p_peer.Id.t list;
    bootstrapped : bool;
  }

  let encoding =
    let open Data_encoding in
    conv
      (fun {bootstrapped; bootstrapped_peers; active_peers} ->
        (bootstrapped, bootstrapped_peers, active_peers))
      (fun (bootstrapped, bootstrapped_peers, active_peers) ->
        {bootstrapped; bootstrapped_peers; active_peers})
      (obj3
         (req "bootstrapped" bool)
         (req "bootstrapped_peers" (list P2p_peer.Id.encoding))
         (req "active_peers" (list P2p_peer.Id.encoding)))

  let pp ppf {bootstrapped; bootstrapped_peers; active_peers} =
    Format.fprintf
      ppf
      "@[<v 0>Network is%s bootstrapped.@,\
       @[<v 2>Active peers:%a@]@,\
       @[<v 2>Bootstrapped peers:%a@]@]"
      (if bootstrapped then "" else " not yet")
      (fun ppf -> List.iter (Format.fprintf ppf "@,- %a" P2p_peer.Id.pp))
      active_peers
      (fun ppf -> List.iter (Format.fprintf ppf "@,- %a" P2p_peer.Id.pp))
      bootstrapped_peers
end

module Distributed_db_state = struct
  type table_scheduler = {table_length : int; scheduler_length : int}

  type view = {
    p2p_readers_length : int;
    active_chains_length : int;
    operation_db : table_scheduler;
    operations_db : table_scheduler;
    block_header_db : table_scheduler;
    operations_hashed_db : table_scheduler;
    active_connections_length : int;
    active_peers_length : int;
  }

  let table_scheduler_encoding =
    let open Data_encoding in
    conv
      (fun {table_length; scheduler_length} ->
        (table_length, scheduler_length))
      (fun (table_length, scheduler_length) ->
        {table_length; scheduler_length})
      (obj2 (req "table_length" int31) (req "scheduler_length" int31))

  let encoding =
    let open Data_encoding in
    conv
      (fun { p2p_readers_length;
             active_chains_length;
             operation_db;
             operations_db;
             block_header_db;
             operations_hashed_db;
             active_connections_length;
             active_peers_length } ->
        ( p2p_readers_length,
          active_chains_length,
          operation_db,
          operations_db,
          block_header_db,
          operations_hashed_db,
          active_connections_length,
          active_peers_length ))
      (fun ( p2p_readers_length,
             active_chains_length,
             operation_db,
             operations_db,
             block_header_db,
             operations_hashed_db,
             active_connections_length,
             active_peers_length ) ->
        {
          p2p_readers_length;
          active_chains_length;
          operation_db;
          operations_db;
          block_header_db;
          operations_hashed_db;
          active_connections_length;
          active_peers_length;
        })
      (obj8
         (req "p2p_readers" int31)
         (req "active_chains" int31)
         (req "operation_db" table_scheduler_encoding)
         (req "operations_db" table_scheduler_encoding)
         (req "block_header_db" table_scheduler_encoding)
         (req "operations_hashed_db" table_scheduler_encoding)
         (req "active_connections" int31)
         (req "active_peers" int31))
end<|MERGE_RESOLUTION|>--- conflicted
+++ resolved
@@ -32,11 +32,7 @@
 end
 
 module Event = struct
-<<<<<<< HEAD
-  type update = Ignored_head | Branch_switch | Head_incrememt
-=======
   type update = Ignored_head | Branch_switch | Head_increment
->>>>>>> fc8990b1
 
   type t =
     | Processed_block of {
@@ -52,11 +48,7 @@
       match req.update with
       | Ignored_head ->
           Internal_event.Info
-<<<<<<< HEAD
-      | Branch_switch | Head_incrememt ->
-=======
       | Branch_switch | Head_increment ->
->>>>>>> fc8990b1
           Internal_event.Notice )
     | Could_not_switch_testchain _ ->
         Internal_event.Error
@@ -75,11 +67,7 @@
                 (string_enum
                    [ ("ignored", Ignored_head);
                      ("branch", Branch_switch);
-<<<<<<< HEAD
-                     ("increment", Head_incrememt) ]))
-=======
                      ("increment", Head_increment) ]))
->>>>>>> fc8990b1
              (req "fitness" Fitness.encoding))
           (function
             | Processed_block {request; request_status; update; fitness} ->
@@ -107,11 +95,7 @@
             Format.fprintf
               ppf
               "Update current head to %a (fitness %a), changing branch@,"
-<<<<<<< HEAD
-        | Head_incrememt ->
-=======
         | Head_increment ->
->>>>>>> fc8990b1
             Format.fprintf
               ppf
               "Update current head to %a (fitness %a), same branch@," )
@@ -119,19 +103,7 @@
           req.request
           Fitness.pp
           req.fitness ;
-<<<<<<< HEAD
-        Format.fprintf
-          ppf
-          "Pushed: %a, Treated: %a, Completed: %a@]"
-          Time.System.pp_hum
-          req.request_status.pushed
-          Time.System.pp_hum
-          req.request_status.treated
-          Time.System.pp_hum
-          req.request_status.completed
-=======
         Format.fprintf ppf "%a@]" Worker_types.pp_status req.request_status
->>>>>>> fc8990b1
     | Could_not_switch_testchain err ->
         Format.fprintf
           ppf
