--- conflicted
+++ resolved
@@ -130,11 +130,6 @@
 
   type worker = Worker.infinite Worker.queue Worker.t
 
-<<<<<<< HEAD
-  val validation_result : types_state -> error Preapply_result.t
-
-=======
->>>>>>> 0bdf2e90
   val initialization_errors : unit tzresult Lwt.t
 
   val worker : worker Lazy.t
@@ -448,61 +443,6 @@
             (Data_encoding.Json.destruct Filter.Mempool.config_encoding config)
       | None -> Lwt.return Filter.Mempool.default_config
     with _ ->
-<<<<<<< HEAD
-      Worker.log_event w Invalid_mempool_filter_configuration >>= fun () ->
-      Lwt.return Filter.Mempool.default_config
-
-  let handle_branch_refused pv op oph errors =
-    notify_operation pv `Branch_refused op ;
-    Option.iter
-      (fun e ->
-        pv.branch_refused.map <-
-          Operation_hash.Map.remove e pv.branch_refused.map ;
-        Distributed_db.Operation.clear_or_cancel pv.parameters.chain_db e ;
-        pv.in_mempool <- Operation_hash.Set.remove e pv.in_mempool)
-      (Ringo.Ring.add_and_return_erased pv.branch_refused.ring oph) ;
-    pv.in_mempool <- Operation_hash.Set.add oph pv.in_mempool ;
-    pv.branch_refused.map <-
-      Operation_hash.Map.add oph (op, errors) pv.branch_refused.map
-
-  let handle_branch_delayed pv op oph errors =
-    notify_operation pv `Branch_delayed op ;
-    Option.iter
-      (fun e ->
-        pv.branch_delayed.map <-
-          Operation_hash.Map.remove e pv.branch_delayed.map ;
-        Distributed_db.Operation.clear_or_cancel pv.parameters.chain_db e ;
-        pv.in_mempool <- Operation_hash.Set.remove e pv.in_mempool)
-      (Ringo.Ring.add_and_return_erased pv.branch_delayed.ring oph) ;
-    pv.in_mempool <- Operation_hash.Set.add oph pv.in_mempool ;
-    pv.branch_delayed.map <-
-      Operation_hash.Map.add oph (op, errors) pv.branch_delayed.map
-
-  let handle_refused pv op oph errors =
-    notify_operation pv `Refused op ;
-    Option.iter
-      (fun e ->
-        pv.refused.map <- Operation_hash.Map.remove e pv.refused.map ;
-        (* The line below is not necessary but just to be sure *)
-        Distributed_db.Operation.clear_or_cancel pv.parameters.chain_db e ;
-        pv.in_mempool <- Operation_hash.Set.remove e pv.in_mempool)
-      (Ringo.Ring.add_and_return_erased pv.refused.ring oph) ;
-    pv.refused.map <- Operation_hash.Map.add oph (op, errors) pv.refused.map ;
-    Distributed_db.Operation.clear_or_cancel pv.parameters.chain_db oph ;
-    pv.in_mempool <- Operation_hash.Set.add oph pv.in_mempool
-
-  let handle_applied pv (op : Prevalidation.operation) =
-    notify_operation pv `Applied op.raw ;
-    pv.applied <- (op.hash, op.raw) :: pv.applied ;
-    pv.in_mempool <- Operation_hash.Set.add op.hash pv.in_mempool
-
-  let pre_filter w pv oph raw =
-    match Prevalidation.parse raw with
-    | Error _ ->
-        Worker.log_event w (Unparsable_operation oph) >>= fun () ->
-        Distributed_db.Operation.clear_or_cancel pv.parameters.chain_db oph ;
-        Lwt.return false
-=======
       Event.(emit invalid_mempool_filter_configuration) () >|= fun () ->
       Filter.Mempool.default_config
 
@@ -529,7 +469,6 @@
           pv.shell.parameters.chain_db
           oph ;
         false
->>>>>>> 0bdf2e90
     | Ok parsed_op -> (
         let op =
           {
@@ -537,11 +476,7 @@
             protocol_data = parsed_op.protocol_data;
           }
         in
-<<<<<<< HEAD
-        filter_config w pv >>= fun config ->
-=======
         filter_config pv.shell >|= fun config ->
->>>>>>> 0bdf2e90
         let validation_state_before =
           Option.map
             Prevalidation.validation_state
@@ -553,22 +488,6 @@
             config
             op.Filter.Proto.protocol_data
         with
-<<<<<<< HEAD
-        | `Branch_delayed errors ->
-            handle_branch_delayed pv raw oph errors ;
-            Lwt.return_false
-        | `Branch_refused errors ->
-            handle_branch_refused pv raw oph errors ;
-            Lwt.return_false
-        | `Refused errors ->
-            handle_refused pv raw oph errors ;
-            Lwt.return_false
-        | `Undecided -> Lwt.return_true)
-
-  let post_filter w pv ~validation_state_before ~validation_state_after op
-      receipt =
-    filter_config w pv >>= fun config ->
-=======
         | (`Branch_delayed _ | `Branch_refused _ | `Refused _) as errs ->
             handle pv (`Parsed parsed_op) errs ;
             false
@@ -577,16 +496,12 @@
   let post_filter pv ~validation_state_before ~validation_state_after op receipt
       =
     filter_config pv >>= fun config ->
->>>>>>> 0bdf2e90
     Filter.Mempool.post_filter
       config
       ~validation_state_before
       ~validation_state_after
       (op, receipt)
 
-<<<<<<< HEAD
-  let classify_operation w pv validation_state mempool op oph =
-=======
   let set_mempool shell mempool =
     shell.mempool <- mempool ;
     let chain_store = Distributed_db.chain_store shell.parameters.chain_db in
@@ -596,7 +511,6 @@
       shell.mempool
 
   let classify_operation pv validation_state mempool op oph =
->>>>>>> 0bdf2e90
     match Prevalidation.parse op with
     | Error errors ->
         handle pv (`Unparsed (oph, op)) (`Refused errors) ;
@@ -721,54 +635,7 @@
                 pending = remaining_pendings;
               }
             in
-<<<<<<< HEAD
-            pv.mempool <- our_mempool ;
-            let chain_store =
-              Distributed_db.chain_store pv.parameters.chain_db
-            in
-            Store.Chain.set_mempool
-              chain_store
-              ~head:(Store.Block.hash pv.predecessor)
-              pv.mempool
-            >>= fun _res -> Lwt_main.yield ())
-
-  (* This function fetches operations through the [distributed_db] and
-     ensures that an operation is fetched at most once by adding
-     operations being fetched into [pv.fetching]. On errors, the
-     operation is simply removed from this set and could be fetched
-     again if it is advertised again by a peer. *)
-  let fetch_operations w (pv : state) ?peer to_fetch =
-    let fetch_operation w pv ?peer oph =
-      Worker.log_event w (Fetching_operation oph) >>= fun () ->
-      Distributed_db.Operation.fetch
-        ~timeout:pv.parameters.limits.operation_timeout
-        pv.parameters.chain_db
-        ?peer
-        oph
-        ()
-      >>= function
-      | Ok op ->
-          Worker.Queue.push_request_now w (Arrived (oph, op)) ;
-          Lwt.return_unit
-      | Error (Distributed_db.Operation.Canceled _ :: _) ->
-          Worker.log_event w (Operation_included oph) >>= fun () ->
-          Lwt.return_unit
-      | Error _ ->
-          (* This may happen if the peer timed out for example. *)
-          Lwt.return_unit
-    in
-    pv.fetching <- Operation_hash.Set.union to_fetch pv.fetching ;
-    Operation_hash.Set.iter
-      (fun oph ->
-        let p = fetch_operation w pv ?peer oph in
-        (* We ensure that when the fetch is over (successfuly or not),
-           we remove the operation from the [pv.fetching] set. *)
-        Lwt.on_termination p (fun () ->
-            pv.fetching <- Operation_hash.Set.remove oph pv.fetching))
-      to_fetch
-=======
             set_mempool pv.shell our_mempool >>= fun _res -> Lwt_main.yield ())
->>>>>>> 0bdf2e90
 
   let build_rpc_directory w =
     lazy
@@ -1010,16 +877,6 @@
           | Applied _ | Branch_delayed _ -> return_some op
           | _ -> return_none
         in
-<<<<<<< HEAD
-        if is_endorsement op then is_alternative_endorsement ()
-        else return_false )
-      >>= function
-      | Ok b -> Lwt.return b
-      | Error _ -> Lwt.return_false
-
-    let on_operation_arrived w (pv : state) oph op =
-      if already_handled pv oph then return_unit
-=======
         if is_endorsement op then is_alternative_endorsement () else return_none
       )
       >|= function
@@ -1029,29 +886,9 @@
     let on_arrived w (pv : state) oph op =
       already_handled ~origin:"arrived" pv.shell oph >>= fun already_handled ->
       if already_handled then return_unit
->>>>>>> 0bdf2e90
       else
         pre_filter pv oph op >>= function
         | true ->
-<<<<<<< HEAD
-            if not (Block_hash.Set.mem op.Operation.shell.branch pv.live_blocks)
-            then (
-              may_propagate_unknown_branch_operation pv op >>= function
-              | true ->
-                  let error = [Exn (Failure "Unknown branch operation")] in
-                  handle_branch_refused pv op oph error ;
-                  let pending = Operation_hash.Set.singleton oph in
-                  advertise w pv {Mempool.empty with pending} ;
-                  return_unit
-              | false ->
-                  Distributed_db.Operation.clear_or_cancel
-                    pv.parameters.chain_db
-                    oph ;
-                  return_unit)
-            else (
-              (* TODO: should this have an influence on the peer's score ? *)
-              pv.pending <- Operation_hash.Map.add oph op pv.pending ;
-=======
             if
               not
                 (Block_hash.Set.mem
@@ -1075,7 +912,6 @@
               (* TODO: https://gitlab.com/tezos/tezos/-/issues/1723
                  Should this have an influence on the peer's score ? *)
               pv.shell.pending <- Operation_hash.Map.add oph op pv.shell.pending ;
->>>>>>> 0bdf2e90
               return_unit)
         | false -> return_unit
 
@@ -1142,21 +978,6 @@
         | Some peer -> Format.asprintf "notified by %a" P2p_peer.Id.pp peer
         | None -> "leftover from previous run"
       in
-<<<<<<< HEAD
-      fetch_operations w pv ~peer to_fetch
-
-    let on_flush w pv new_predecessor new_live_blocks new_live_operations =
-      let old_predecessor = pv.predecessor in
-      pv.predecessor <- new_predecessor ;
-      pv.live_blocks <- new_live_blocks ;
-      pv.live_operations <- new_live_operations ;
-      Lwt_watcher.shutdown_input pv.operation_stream ;
-      pv.operation_stream <- Lwt_watcher.create_input () ;
-      let timestamp_system = Tezos_stdlib_unix.Systime_os.now () in
-      pv.timestamp <- timestamp_system ;
-      let timestamp = Time.System.to_protocol timestamp_system in
-      let chain_store = Distributed_db.chain_store pv.parameters.chain_db in
-=======
       already_handled ~origin pv oph >>= fun already_handled ->
       if not already_handled then
         ignore
@@ -1190,7 +1011,6 @@
       let chain_store =
         Distributed_db.chain_store pv.shell.parameters.chain_db
       in
->>>>>>> 0bdf2e90
       Prevalidation.create
         chain_store
         ~predecessor:new_predecessor
@@ -1201,27 +1021,12 @@
       >>= fun validation_state ->
       pv.validation_state <- validation_state ;
       list_pendings
-<<<<<<< HEAD
-        pv.parameters.chain_db
-=======
         pv.shell.parameters.chain_db
->>>>>>> 0bdf2e90
         ~from_block:old_predecessor
         ~to_block:new_predecessor
         ~live_blocks:new_live_blocks
         (Operation_hash.Map.union
            (fun _key v _ -> Some v)
-<<<<<<< HEAD
-           (Preapply_result.operations (validation_result pv))
-           pv.pending)
-      >>= fun pending ->
-      pv.in_mempool <- Operation_hash.Set.empty ;
-      Ringo.Ring.clear pv.branch_delayed.ring ;
-      pv.branch_delayed.map <- Operation_hash.Map.empty ;
-      Ringo.Ring.clear pv.branch_refused.ring ;
-      pv.branch_refused.map <- Operation_hash.Map.empty ;
-      pv.applied <- [] ;
-=======
            (Classification.to_map
               ~applied:true
               ~branch_delayed:true
@@ -1231,35 +1036,20 @@
            pv.shell.pending)
       >>= fun pending ->
       Classification.flush pv.shell.classification ~handle_branch_refused ;
->>>>>>> 0bdf2e90
       (* Could be implemented as Operation_hash.Map.filter_s which
          does not exist for the moment. *)
       Operation_hash.Map.fold_s
         (fun oph op pending ->
-<<<<<<< HEAD
-          pre_filter w pv oph op >>= function
-=======
           pre_filter pv oph op >>= function
->>>>>>> 0bdf2e90
           | true -> Lwt.return (Operation_hash.Map.add oph op pending)
           | false -> Lwt.return pending)
         pending
         Operation_hash.Map.empty
       >>= fun pending ->
-<<<<<<< HEAD
-      Worker.log_event
-        w
-        (Operations_not_flushed (Operation_hash.Map.cardinal pending))
-      >>= fun () ->
-      pv.mempool <- {known_valid = []; pending = Operation_hash.Set.empty} ;
-      pv.pending <- pending ;
-      return_unit
-=======
       Event.(emit operations_not_flushed) (Operation_hash.Map.cardinal pending)
       >>= fun () ->
       pv.shell.pending <- pending ;
       set_mempool pv.shell Mempool.empty
->>>>>>> 0bdf2e90
 
     let on_advertise pv =
       match pv.advertisement with
@@ -1400,10 +1190,6 @@
           banned_operations = Operation_hash.Set.empty;
         }
       in
-<<<<<<< HEAD
-      fetch_operations w pv fetching ;
-      return pv
-=======
       let pv =
         {
           shell;
@@ -1416,7 +1202,6 @@
         (may_fetch_operation w pv.shell None)
         (Operation_hash.Set.to_seq fetching)
       >>= fun () -> return pv
->>>>>>> 0bdf2e90
 
     let on_error _w r st errs =
       Event.(emit request_failed) (r, st, errs) >|= fun () ->
@@ -1522,29 +1307,6 @@
   let w = Lazy.force Prevalidator.worker in
   Prevalidator.Worker.Queue.push_request w (Request.Notify (peer, mempool))
 
-<<<<<<< HEAD
-let operations (t : t) =
-  let module Prevalidator : T = (val t) in
-  let w = Lazy.force Prevalidator.worker in
-  let pv = Prevalidator.Worker.state w in
-  ( {(Prevalidator.validation_result pv) with applied = List.rev pv.applied},
-    pv.pending )
-
-let pending (t : t) =
-  let module Prevalidator : T = (val t) in
-  let w = Lazy.force Prevalidator.worker in
-  let pv = Prevalidator.Worker.state w in
-  let ops = Preapply_result.operations (Prevalidator.validation_result pv) in
-  Lwt.return ops
-
-let timestamp (t : t) =
-  let module Prevalidator : T = (val t) in
-  let w = Lazy.force Prevalidator.worker in
-  let pv = Prevalidator.Worker.state w in
-  pv.timestamp
-
-=======
->>>>>>> 0bdf2e90
 let inject_operation (t : t) op =
   let module Prevalidator : T = (val t) in
   let w = Lazy.force Prevalidator.worker in
