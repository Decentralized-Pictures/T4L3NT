(*****************************************************************************)
(*                                                                           *)
(* Open Source License                                                       *)
(* Copyright (c) 2018 Dynamic Ledger Solutions, Inc. <contact@tezos.com>     *)
(*                                                                           *)
(* Permission is hereby granted, free of charge, to any person obtaining a   *)
(* copy of this software and associated documentation files (the "Software"),*)
(* to deal in the Software without restriction, including without limitation *)
(* the rights to use, copy, modify, merge, publish, distribute, sublicense,  *)
(* and/or sell copies of the Software, and to permit persons to whom the     *)
(* Software is furnished to do so, subject to the following conditions:      *)
(*                                                                           *)
(* The above copyright notice and this permission notice shall be included   *)
(* in all copies or substantial portions of the Software.                    *)
(*                                                                           *)
(* THE SOFTWARE IS PROVIDED "AS IS", WITHOUT WARRANTY OF ANY KIND, EXPRESS OR*)
(* IMPLIED, INCLUDING BUT NOT LIMITED TO THE WARRANTIES OF MERCHANTABILITY,  *)
(* FITNESS FOR A PARTICULAR PURPOSE AND NONINFRINGEMENT. IN NO EVENT SHALL   *)
(* THE AUTHORS OR COPYRIGHT HOLDERS BE LIABLE FOR ANY CLAIM, DAMAGES OR OTHER*)
(* LIABILITY, WHETHER IN AN ACTION OF CONTRACT, TORT OR OTHERWISE, ARISING   *)
(* FROM, OUT OF OR IN CONNECTION WITH THE SOFTWARE OR THE USE OR OTHER       *)
(* DEALINGS IN THE SOFTWARE.                                                 *)
(*                                                                           *)
(*****************************************************************************)

[@@@ocaml.warning "-30"]

open State_logging
open Validation_errors

module Shared = struct
  type 'a t = {data : 'a; lock : Lwt_mutex.t}

  let create data = {data; lock = Lwt_mutex.create ()}

  let use {data; lock} f = Lwt_mutex.with_lock lock (fun () -> f data)
end

type genesis = {
  time : Time.Protocol.t;
  block : Block_hash.t;
  protocol : Protocol_hash.t;
}

type global_state = {
  global_data : global_data Shared.t;
  protocol_store : Store.Protocol.store Shared.t;
  main_chain : Chain_id.t;
  protocol_watcher : Protocol_hash.t Lwt_watcher.input;
  block_watcher : block Lwt_watcher.input;
}

and global_data = {
  chains : chain_state Chain_id.Table.t;
  global_store : Store.t;
  context_index : Context.index;
}

and chain_state = {
  (* never take the lock on 'block_store' when holding
     the lock on 'chain_data'. *)
  global_state : global_state;
  chain_id : Chain_id.t;
  genesis : genesis;
  faked_genesis_hash : Block_hash.t;
  expiration : Time.Protocol.t option;
  allow_forked_chain : bool;
  block_store : Store.Block.store Shared.t;
  context_index : Context.index Shared.t;
  block_watcher : block Lwt_watcher.input;
  chain_data : chain_data_state Shared.t;
  block_rpc_directories :
    block RPC_directory.t Protocol_hash.Map.t Protocol_hash.Table.t;
  header_rpc_directories :
    (chain_state * Block_hash.t * Block_header.t) RPC_directory.t
    Protocol_hash.Map.t
    Protocol_hash.Table.t;
}

and chain_data_state = {
  mutable data : chain_data;
  mutable checkpoint : Block_header.t;
  chain_data_store : Store.Chain_data.store;
}

and chain_data = {
  current_head : block;
  current_mempool : Mempool.t;
  live_blocks : Block_hash.Set.t;
  live_operations : Operation_hash.Set.t;
  test_chain : Chain_id.t option;
  save_point : Int32.t * Block_hash.t;
  caboose : Int32.t * Block_hash.t;
}

and block = {
  chain_state : chain_state;
  hash : Block_hash.t;
  header : Block_header.t;
}

(* Errors *)

type error += Block_not_found of Block_hash.t

type error += Block_contents_not_found of Block_hash.t

let () =
  register_error_kind
    `Permanent
    ~id:"state.block.not_found"
    ~title:"Block_not_found"
    ~description:"Block not found"
    ~pp:(fun ppf block_hash ->
      Format.fprintf ppf "@[Cannot find block %a]" Block_hash.pp block_hash)
    Data_encoding.(obj1 (req "block_not_found" @@ Block_hash.encoding))
    (function Block_not_found block_hash -> Some block_hash | _ -> None)
    (fun block_hash -> Block_not_found block_hash) ;
  register_error_kind
    `Permanent
    ~id:"state.block.contents_not_found"
    ~title:"Block_contents_not_found"
    ~description:"Block not found"
    ~pp:(fun ppf block_hash ->
      Format.fprintf
        ppf
        "@[Cannot find block contents %a]"
        Block_hash.pp
        block_hash)
    Data_encoding.(
      obj1 (req "block_contents_not_found" @@ Block_hash.encoding))
    (function
      | Block_contents_not_found block_hash -> Some block_hash | _ -> None)
    (fun block_hash -> Block_contents_not_found block_hash)

(* Abstract view over block header storage.
   This module aims to abstract over block header's [read], [read_opt] and [known]
   functions by calling the adequate function depending on the block being pruned or not.
*)

module Header = struct
  let read (store, hash) =
    Store.Block.Contents.read (store, hash)
    >>= function
    | Ok {header; _} ->
        return header
    | Error _ ->
        Store.Block.Pruned_contents.read (store, hash)
        >>=? fun {header} -> return header

  let read_opt (store, hash) =
    read (store, hash)
    >>= function
    | Ok header -> Lwt.return_some header | Error _ -> Lwt.return_none

  let known (store, hash) =
    Store.Block.Pruned_contents.known (store, hash)
    >>= function
    | true ->
        Lwt.return_true
    | false ->
        Store.Block.Contents.known (store, hash)
end

let read_chain_data {chain_data; _} f =
  Shared.use chain_data (fun state -> f state.chain_data_store state.data)

<<<<<<< HEAD
let update_chain_data {chain_id; context_index; chain_data; _} f =
=======
let update_chain_data {chain_data; _} f =
>>>>>>> fc8990b1
  Shared.use chain_data (fun state ->
      f state.chain_data_store state.data
      >>= fun (data, res) ->
      Lwt_utils.may data ~f:(fun data ->
          state.data <- data ;
<<<<<<< HEAD
          Shared.use context_index (fun context_index ->
              Context.set_head
                context_index
                chain_id
                data.current_head.header.shell.context)
          >>= fun () -> Lwt.return_unit)
=======
          Lwt.return_unit)
>>>>>>> fc8990b1
      >>= fun () -> Lwt.return res)

(** The number of predecessors stored per block.
    This value chosen to compute efficiently block locators that
    can cover a chain of 2 months, at 1 block/min, which is ~86K
    blocks at the cost in space of ~72MB.
    |locator| = log2(|chain|/10) -1
*)
let stored_predecessors_size = 12

(**
   Takes a block and populates its predecessors store, under the
   assumption that all its predecessors have their store already
   populated. The precedecessors are distributed along the chain, up
   to the genesis, at a distance from [b] that grows exponentially.
   The store tabulates a function [p] from distances to block_ids such
   that if [p(b,d)=b'] then [b'] is at distance 2^d from [b].
   Example of how previous predecessors are used:
   p(n,0) = n-1
   p(n,1) = n-2  = p(n-1,0)
   p(n,2) = n-4  = p(n-2,1)
   p(n,3) = n-8  = p(n-4,2)
   p(n,4) = n-16 = p(n-8,3)
*)
let store_predecessors (store : Store.Block.store) (b : Block_hash.t) :
    unit Lwt.t =
  let rec loop pred dist =
    if dist = stored_predecessors_size then Lwt.return_unit
    else
      Store.Block.Predecessors.read_opt (store, pred) (dist - 1)
      >>= function
      | None ->
          Lwt.return_unit (* we reached the last known block *)
      | Some p ->
          Store.Block.Predecessors.store (store, b) dist p
          >>= fun () -> loop p (dist + 1)
  in
  (* the first predecessor is fetched from the header *)
  Header.read_opt (store, b)
  >|= Option.unopt_assert ~loc:__POS__
  >>= fun header ->
  let pred = header.shell.predecessor in
  if Block_hash.equal b pred then Lwt.return_unit (* genesis *)
  else
    Store.Block.Predecessors.store (store, b) 0 pred >>= fun () -> loop pred 1

(**
   [predecessor_n_raw s b d] returns the hash of the block at distance [d] from [b].
   Returns [None] if [d] is greater than the distance of [b] from genesis or
   if [b] is genesis.
   Works in O(log|chain|) if the chain is shorter than 2^[stored_predecessors_size]
   and in O(|chain|) after that.
   @raise Invalid_argument "State.predecessors: negative distance"
*)
let predecessor_n_raw store block_hash distance =
  (* helper functions *)
  (* computes power of 2 w/o floats *)
  let power_of_2 n =
    if n < 0 then invalid_arg "negative argument"
    else
      let rec loop cnt res =
        if cnt < 1 then res else loop (cnt - 1) (res * 2)
      in
      loop n 1
  in
  (* computes the closest power of two smaller than a given
     a number and the rest w/o floats *)
  let closest_power_two_and_rest n =
    if n < 0 then invalid_arg "negative argument"
    else
      let rec loop cnt n rest =
        if n <= 1 then (cnt, rest)
        else loop (cnt + 1) (n / 2) (rest + (power_of_2 cnt * (n mod 2)))
      in
      loop 0 n 0
  in
  (* actual predecessor function *)
  if distance < 0 then
    invalid_arg ("State.predecessor: distance < 0 " ^ string_of_int distance)
  else if distance = 0 then Lwt.return_some block_hash
  else
    let rec loop block_hash distance =
      if distance = 1 then
        Store.Block.Predecessors.read_opt (store, block_hash) 0
      else
        let (power, rest) = closest_power_two_and_rest distance in
        let (power, rest) =
          if power < stored_predecessors_size then (power, rest)
          else
            let power = stored_predecessors_size - 1 in
            let rest = distance - power_of_2 power in
            (power, rest)
        in
        Store.Block.Predecessors.read_opt (store, block_hash) power
        >>= function
        | None ->
            Lwt.return_none (* reached genesis *)
        | Some pred ->
            if rest = 0 then Lwt.return_some pred
              (* landed on the requested predecessor *)
            else loop pred rest
      (* need to jump further back *)
    in
    loop block_hash distance

let predecessor_n ?(below_save_point = false) block_store block_hash distance =
  predecessor_n_raw block_store block_hash distance
  >>= function
  | None ->
      Lwt.return_none
  | Some predecessor -> (
      ( if below_save_point then Header.known (block_store, predecessor)
      else Store.Block.Contents.known (block_store, predecessor) )
      >>= function
      | false -> Lwt.return_none | true -> Lwt.return_some predecessor )

let compute_locator_from_hash chain_state ?(size = 200) head_hash seed =
  Shared.use chain_state.chain_data (fun state ->
      Lwt.return state.data.caboose)
  >>= fun (_lvl, caboose) ->
  Shared.use chain_state.block_store (fun block_store ->
      Header.read_opt (block_store, head_hash)
      >|= Option.unopt_assert ~loc:__POS__
      >>= fun header ->
      Block_locator.compute
        ~get_predecessor:(predecessor_n ~below_save_point:true block_store)
        ~caboose
        ~size
        head_hash
        header
        seed)

let compute_locator chain ?size head seed =
  compute_locator_from_hash chain ?size head.hash seed

type t = global_state

module Locked_block = struct
  let store_genesis store genesis context =
    let shell : Block_header.shell_header =
      {
        level = 0l;
        proto_level = 0;
        predecessor = genesis.block;
        (* genesis' predecessor is genesis *)
        timestamp = genesis.time;
        fitness = [];
        validation_passes = 0;
        operations_hash = Operation_list_list_hash.empty;
        context;
      }
    in
<<<<<<< HEAD
    let header : Block_header.t = {shell; protocol_data = MBytes.create 0} in
=======
    let header : Block_header.t = {shell; protocol_data = Bytes.create 0} in
>>>>>>> fc8990b1
    Store.Block.Contents.store
      (store, genesis.block)
      {
        header;
        Store.Block.message = Some "Genesis";
        max_operations_ttl = 0;
        context;
<<<<<<< HEAD
        metadata = MBytes.create 0;
=======
        metadata = Bytes.create 0;
>>>>>>> fc8990b1
        last_allowed_fork_level = 0l;
      }
    >>= fun () -> Lwt.return header

  (* Will that block is compatible with the current checkpoint. *)
  let acceptable chain_data (header : Block_header.t) =
    let checkpoint_level = chain_data.checkpoint.shell.level in
    if checkpoint_level < header.shell.level then
      (* the predecessor is assumed compatible. *)
      Lwt.return_true
    else if checkpoint_level = header.shell.level then
      Lwt.return (Block_header.equal header chain_data.checkpoint)
    else
      (* header.shell.level < level *)
      (* valid only if the current head is lower than the checkpoint. *)
      let head_level = chain_data.data.current_head.header.shell.level in
      Lwt.return (head_level < checkpoint_level)

  (* Is a block still valid for a given checkpoint ? *)
  let is_valid_for_checkpoint block_store hash (header : Block_header.t)
      (checkpoint : Block_header.t) =
    if Compare.Int32.(header.shell.level < checkpoint.shell.level) then
      Lwt.return_true
    else
      predecessor_n
        block_store
        hash
        (Int32.to_int @@ Int32.sub header.shell.level checkpoint.shell.level)
      >|= Option.unopt_assert ~loc:__POS__
      >>= fun predecessor ->
      if Block_hash.equal predecessor (Block_header.hash checkpoint) then
        Lwt.return_true
      else Lwt.return_false
end

(* Find the branches that are still valid with a given checkpoint, i.e.
   heads with lower level, or branches that goes through the checkpoint. *)
let locked_valid_heads_for_checkpoint block_store data checkpoint =
  Store.Chain_data.Known_heads.read_all data.chain_data_store
  >>= fun heads ->
  Block_hash.Set.fold
    (fun head acc ->
      let valid_header =
        Header.read_opt (block_store, head)
        >|= Option.unopt_assert ~loc:__POS__
        >>= fun header ->
        Locked_block.is_valid_for_checkpoint block_store head header checkpoint
        >>= fun valid -> Lwt.return (valid, header)
      in
      acc
      >>= fun (valid_heads, invalid_heads) ->
      valid_header
      >>= fun (valid, header) ->
      if valid then Lwt.return ((head, header) :: valid_heads, invalid_heads)
      else Lwt.return (valid_heads, (head, header) :: invalid_heads))
    heads
    (Lwt.return ([], []))

(* Tag as invalid all blocks in `heads` and their predecessors whose
   level strictly higher to 'level'. *)
let tag_invalid_heads block_store chain_store heads level =
  let rec tag_invalid_head (hash, header) =
    if header.Block_header.shell.level <= level then
      Store.Chain_data.Known_heads.store chain_store hash
      >>= fun () -> Lwt.return_some (hash, header)
    else
      let errors = [Validation_errors.Checkpoint_error (hash, None)] in
      Store.Block.Invalid_block.store
        block_store
        hash
        {level = header.shell.level; errors}
      >>= fun () ->
      Store.Block.Contents.remove (block_store, hash)
      >>= fun () ->
      Store.Block.Operation_hashes.remove_all (block_store, hash)
      >>= fun () ->
      Store.Block.Operations_metadata.remove_all (block_store, hash)
      >>= fun () ->
      Store.Block.Operations.remove_all (block_store, hash)
      >>= fun () ->
      Store.Block.Predecessors.remove_all (block_store, hash)
      >>= fun () ->
      Header.read_opt (block_store, header.shell.predecessor)
      >>= function
      | None ->
          Lwt.return_none
      | Some header ->
          tag_invalid_head (Block_header.hash header, header)
  in
  Lwt_list.iter_p
    (fun (hash, _header) ->
      Store.Chain_data.Known_heads.remove chain_store hash)
    heads
  >>= fun () -> Lwt_list.filter_map_s tag_invalid_head heads

let prune_block store block_hash =
  let st = (store, block_hash) in
  Store.Block.Contents.remove st
  >>= fun () ->
  Store.Block.Invalid_block.remove store block_hash
  >>= fun () -> Store.Block.Operations_metadata.remove_all st

let store_header_and_prune_block store block_hash =
  let st = (store, block_hash) in
  Store.Block.Contents.read_opt st
  >>= (function
        | Some {header; _} ->
            Store.Block.Pruned_contents.store st {header}
        | None -> (
            Store.Block.Pruned_contents.known st
            >>= function
            | true ->
                Lwt.return_unit
            | false ->
                State_logging.lwt_log_error
                  Tag.DSL.(
                    fun f ->
                      f "@[cannot find pruned contents of block %a@]"
                      -% t event "missing_pruned_contents"
                      -% a Block_hash.Logging.tag block_hash) ))
  >>= fun () -> prune_block store block_hash

let delete_block store block_hash =
  prune_block store block_hash
  >>= fun () ->
  let st = (store, block_hash) in
  Store.Block.Pruned_contents.remove st
  >>= fun () ->
  Store.Block.Operations.remove_all st
  >>= fun () ->
  Store.Block.Operation_hashes.remove_all st
  >>= fun () -> Store.Block.Predecessors.remove_all st

(* Remove all blocks that are not in the chain. *)
let cut_alternate_heads block_store chain_store heads =
  let rec cut_alternate_head hash header =
    Store.Chain_data.In_main_branch.known (chain_store, hash)
    >>= fun in_chain ->
    if in_chain then Lwt.return_unit
    else
      Header.read_opt (block_store, header.Block_header.shell.predecessor)
      >>= function
      | None ->
          delete_block block_store hash >>= fun () -> Lwt.return_unit
      | Some header ->
          delete_block block_store hash
          >>= fun () -> cut_alternate_head (Block_header.hash header) header
  in
  Lwt_list.iter_p
    (fun (hash, header) ->
      Store.Chain_data.Known_heads.remove chain_store hash
      >>= fun () -> cut_alternate_head hash header)
    heads

module Chain = struct
  type nonrec genesis = genesis = {
    time : Time.Protocol.t;
    block : Block_hash.t;
    protocol : Protocol_hash.t;
  }

  let genesis_encoding =
    let open Data_encoding in
    conv
      (fun {time; block; protocol} -> (time, block, protocol))
      (fun (time, block, protocol) -> {time; block; protocol})
      (obj3
         (req "timestamp" Time.Protocol.encoding)
         (req "block" Block_hash.encoding)
         (req "protocol" Protocol_hash.encoding))

  type t = chain_state

  type chain_state = t

  let main {main_chain; _} = main_chain

  let test chain_state =
    read_chain_data chain_state (fun _ chain_data ->
        Lwt.return chain_data.test_chain)

  let get_level_indexed_protocol chain_state header =
    let chain_id = chain_state.chain_id in
    let protocol_level = header.Block_header.shell.proto_level in
    let global_state = chain_state.global_state in
    Shared.use global_state.global_data (fun global_data ->
        let global_store = global_data.global_store in
        let chain_store = Store.Chain.get global_store chain_id in
        Store.Chain.Protocol_info.read_opt chain_store protocol_level
        >>= function
        | None ->
            Pervasives.failwith "State.Chain.get_level_index_protocol"
        | Some (p, _) ->
            Lwt.return p)

  let update_level_indexed_protocol_store chain_state chain_id protocol_level
      protocol_hash block_header =
    let global_state = chain_state.global_state in
    Shared.use chain_state.block_store (fun block_store ->
        Header.read_opt
          (block_store, block_header.Block_header.shell.predecessor)
        >>= function
        | None ->
            Lwt.return_none (* should not happen *)
        | Some header ->
            Lwt.return_some header)
    >>= function
    | None ->
        Lwt.return_unit
    | Some pred_header ->
        if pred_header.shell.proto_level <> block_header.shell.proto_level then
          Shared.use global_state.global_data (fun global_data ->
              let global_store = global_data.global_store in
              let chain_store = Store.Chain.get global_store chain_id in
              Store.Chain.Protocol_info.store
                chain_store
                protocol_level
                (protocol_hash, block_header.shell.level))
        else Lwt.return_unit

  let allocate ~genesis ~faked_genesis_hash ~save_point ~caboose ~expiration
      ~allow_forked_chain ~current_head ~checkpoint ~chain_id global_state
      context_index chain_data_store block_store =
    Header.read_opt (block_store, current_head)
    >|= Option.unopt_assert ~loc:__POS__
    >>= fun current_block_head ->
    let rec chain_data =
      {
        data =
          {
            save_point;
            caboose;
            current_head =
              {chain_state; hash = current_head; header = current_block_head};
            current_mempool = Mempool.empty;
            live_blocks = Block_hash.Set.singleton genesis.block;
            live_operations = Operation_hash.Set.empty;
            test_chain = None;
          };
        checkpoint;
        chain_data_store;
      }
    and chain_state =
      {
        global_state;
        chain_id;
        chain_data = {Shared.data = chain_data; lock = Lwt_mutex.create ()};
        genesis;
        faked_genesis_hash;
        expiration;
        allow_forked_chain;
        block_store = Shared.create block_store;
        context_index = Shared.create context_index;
        block_watcher = Lwt_watcher.create_input ();
        block_rpc_directories = Protocol_hash.Table.create 7;
        header_rpc_directories = Protocol_hash.Table.create 7;
      }
    in
    Lwt.return chain_state

  let locked_create global_state data ?expiration ?(allow_forked_chain = false)
      chain_id genesis (genesis_header : Block_header.t) =
    let chain_store = Store.Chain.get data.global_store chain_id in
    let block_store = Store.Block.get chain_store
    and chain_data_store = Store.Chain_data.get chain_store in
    let save_point = (genesis_header.shell.level, genesis.block) in
    let caboose = (genesis_header.shell.level, genesis.block) in
    let proto_level = genesis_header.shell.proto_level in
    Store.Chain.Genesis_hash.store chain_store genesis.block
    >>= fun () ->
    Store.Chain.Genesis_time.store chain_store genesis.time
    >>= fun () ->
    Store.Chain.Genesis_protocol.store chain_store genesis.protocol
    >>= fun () ->
    Store.Chain_data.Current_head.store chain_data_store genesis.block
    >>= fun () ->
    Store.Chain_data.Known_heads.store chain_data_store genesis.block
    >>= fun () ->
    Store.Chain_data.Checkpoint.store chain_data_store genesis_header
    >>= fun () ->
    Store.Chain_data.Save_point.store chain_data_store save_point
    >>= fun () ->
    Store.Chain_data.Caboose.store chain_data_store caboose
    >>= fun () ->
    Store.Chain.Protocol_info.store
      chain_store
      proto_level
      (genesis.protocol, genesis_header.shell.level)
    >>= fun () ->
    ( match expiration with
    | None ->
        Lwt.return_unit
    | Some time ->
        Store.Chain.Expiration.store chain_store time )
    >>= fun () ->
    ( if allow_forked_chain then
      Store.Chain.Allow_forked_chain.store data.global_store chain_id
    else Lwt.return_unit )
    >>= fun () ->
    allocate
      ~genesis
      ~faked_genesis_hash:(Block_header.hash genesis_header)
      ~current_head:genesis.block
      ~expiration
      ~allow_forked_chain
      ~checkpoint:genesis_header
      ~chain_id
      ~save_point
      ~caboose
      global_state
      data.context_index
      chain_data_store
      block_store
    >>= fun chain ->
    Chain_id.Table.add data.chains chain_id chain ;
    Lwt.return chain

<<<<<<< HEAD
  let create state ?allow_forked_chain genesis chain_id =
=======
  let create state ?allow_forked_chain ~commit_genesis genesis chain_id =
>>>>>>> fc8990b1
    Shared.use state.global_data (fun data ->
        let chain_store = Store.Chain.get data.global_store chain_id in
        let block_store = Store.Block.get chain_store in
        if Chain_id.Table.mem data.chains chain_id then
          Pervasives.failwith "State.Chain.create"
        else
<<<<<<< HEAD
          Context.commit_genesis
            data.context_index
            ~chain_id
            ~time:genesis.time
            ~protocol:genesis.protocol
          >>= fun commit ->
=======
          commit_genesis
            ~chain_id
            ~time:genesis.time
            ~protocol:genesis.protocol
          >>=? fun commit ->
>>>>>>> fc8990b1
          Locked_block.store_genesis block_store genesis commit
          >>= fun genesis_header ->
          locked_create
            state
            data
            ?allow_forked_chain
            chain_id
            genesis
            genesis_header
          >>= fun chain ->
          (* in case this is a forked chain creation,
           delete its header from the temporary table*)
          Store.Forking_block_hash.remove
            data.global_store
            (Context.compute_testchain_chain_id genesis.block)
<<<<<<< HEAD
          >>= fun () -> Lwt.return chain)
=======
          >>= fun () -> return chain)
>>>>>>> fc8990b1

  let locked_read global_state data chain_id =
    let chain_store = Store.Chain.get data.global_store chain_id in
    let block_store = Store.Block.get chain_store
    and chain_data_store = Store.Chain_data.get chain_store in
    Store.Chain.Genesis_hash.read chain_store
    >>=? fun genesis_hash ->
    Store.Chain.Genesis_time.read chain_store
    >>=? fun time ->
    Store.Chain.Genesis_protocol.read chain_store
    >>=? fun protocol ->
    Store.Chain.Expiration.read_opt chain_store
    >>= fun expiration ->
    Store.Chain.Allow_forked_chain.known data.global_store chain_id
    >>= fun allow_forked_chain ->
    Header.read (block_store, genesis_hash)
    >>=? fun genesis_header ->
    let genesis = {time; protocol; block = genesis_hash} in
    Store.Chain_data.Current_head.read chain_data_store
    >>=? fun current_head ->
    Store.Chain_data.Checkpoint.read chain_data_store
    >>=? fun checkpoint ->
    Store.Chain_data.Save_point.read chain_data_store
    >>=? fun save_point ->
    Store.Chain_data.Caboose.read chain_data_store
    >>=? fun caboose ->
    try
      allocate
        ~genesis
        ~faked_genesis_hash:(Block_header.hash genesis_header)
        ~current_head
        ~expiration
        ~allow_forked_chain
        ~checkpoint
        ~chain_id
        ~save_point
        ~caboose
        global_state
        data.context_index
        chain_data_store
        block_store
      >>= return
    with Not_found -> fail Bad_data_dir

  let locked_read_all global_state data =
    Store.Chain.list data.global_store
    >>= fun ids ->
    iter_p
      (fun id ->
        locked_read global_state data id
        >>=? fun chain ->
        Chain_id.Table.add data.chains id chain ;
        return_unit)
      ids

  let read_all state =
    Shared.use state.global_data (fun data -> locked_read_all state data)

  let get_exn state id =
    Shared.use state.global_data (fun data ->
        Lwt.return (Chain_id.Table.find data.chains id))
<<<<<<< HEAD
=======

  let get_opt state id =
    Lwt.catch
      (fun () -> get_exn state id >>= Lwt.return_some)
      (function _ -> Lwt.return_none)
>>>>>>> fc8990b1

  let get state id =
    Lwt.catch
      (fun () -> get_exn state id >>= return)
      (function Not_found -> fail (Unknown_chain id) | exn -> Lwt.fail exn)

  let all state =
    Shared.use state.global_data (fun {chains; _} ->
        Lwt.return
        @@ Chain_id.Table.fold (fun _ chain acc -> chain :: acc) chains [])

  let id {chain_id; _} = chain_id

  let genesis {genesis; _} = genesis

  let faked_genesis_hash {faked_genesis_hash; _} = faked_genesis_hash

  let expiration {expiration; _} = expiration

  let allow_forked_chain {allow_forked_chain; _} = allow_forked_chain

  let global_state {global_state; _} = global_state

  let checkpoint chain_state =
    Shared.use chain_state.chain_data (fun {checkpoint; _} ->
        Lwt.return checkpoint)

  let save_point chain_state =
    Shared.use chain_state.chain_data (fun state ->
        Lwt.return state.data.save_point)

  let caboose chain_state =
    Shared.use chain_state.chain_data (fun state ->
        Lwt.return state.data.caboose)

  let purge_loop_full ?(chunk_size = 4000) global_store store ~genesis_hash
      block_hash caboose_level =
    let do_prune blocks =
      Store.with_atomic_rw global_store
      @@ fun () -> Lwt_list.iter_s (store_header_and_prune_block store) blocks
    in
    let rec loop block_hash (n_blocks, blocks) =
      ( if n_blocks >= chunk_size then
        do_prune blocks >>= fun () -> Lwt.return (0, [])
      else Lwt.return (n_blocks, blocks) )
      >>= fun (n_blocks, blocks) ->
      Header.read_opt (store, block_hash)
      >|= Option.unopt_assert ~loc:__POS__
      >>= fun header ->
      if Block_hash.equal block_hash genesis_hash then do_prune blocks
      else if header.shell.level = caboose_level then
        do_prune (block_hash :: blocks)
      else loop header.shell.predecessor (n_blocks + 1, block_hash :: blocks)
    in
    Header.read_opt (store, block_hash)
    >|= Option.unopt_assert ~loc:__POS__
    >>= fun header -> loop header.shell.predecessor (0, [])

  let purge_full chain_state (lvl, hash) =
    Shared.use chain_state.global_state.global_data (fun global_data ->
        Shared.use chain_state.block_store (fun store ->
            update_chain_data chain_state (fun _ data ->
                purge_loop_full
                  global_data.global_store
                  store
                  ~genesis_hash:chain_state.genesis.block
                  hash
                  (fst data.save_point)
                >>= fun () ->
                let new_data = {data with save_point = (lvl, hash)} in
                Lwt.return (Some new_data, ()))
            >>= fun () ->
            Shared.use chain_state.chain_data (fun data ->
                Store.Chain_data.Save_point.store
                  data.chain_data_store
                  (lvl, hash)
                >>= fun () -> return_unit)))

  let purge_loop_rolling global_store store ~genesis_hash block_hash limit =
    let do_delete blocks =
      Store.with_atomic_rw global_store
      @@ fun () -> Lwt_list.iter_s (delete_block store) blocks
    in
    let rec prune_loop block_hash limit =
      if Block_hash.equal genesis_hash block_hash then Lwt.return block_hash
      else if limit = 1 then
        Header.read_opt (store, block_hash)
        >>= function
        | None ->
            assert false (* Should not happen. *)
        | Some header ->
            store_header_and_prune_block store block_hash
            >>= fun () ->
            delete_loop header.shell.predecessor (0, [])
            >>= fun () -> Lwt.return block_hash
      else
        Header.read_opt (store, block_hash)
        >>= function
        | None ->
            assert false (* Should not happen. *)
        | Some header ->
            store_header_and_prune_block store block_hash
            >>= fun () -> prune_loop header.shell.predecessor (limit - 1)
    and delete_loop block_hash (n_blocks, blocks) =
      ( if n_blocks >= 4000 then
        do_delete blocks >>= fun () -> Lwt.return (0, [])
      else Lwt.return (n_blocks, blocks) )
      >>= fun (n_blocks, blocks) ->
      Header.read_opt (store, block_hash)
      >>= function
      | None ->
          do_delete blocks
      | Some header ->
          if Block_hash.equal genesis_hash block_hash then do_delete blocks
          else
            delete_loop
              header.shell.predecessor
              (n_blocks + 1, block_hash :: blocks)
    in
    Header.read_opt (store, block_hash)
    >|= Option.unopt_assert ~loc:__POS__
    >>= fun header ->
    if limit = 0 then
      delete_loop header.shell.predecessor (0, [])
      >>= fun () -> Lwt.return block_hash
    else prune_loop header.shell.predecessor limit

  let purge_rolling chain_state ((lvl, hash) as checkpoint) =
    Shared.use chain_state.global_state.global_data (fun global_data ->
        Shared.use chain_state.block_store (fun store ->
            Store.Block.Contents.read_opt (store, hash)
            >>= (function
                  | None ->
                      fail (Block_contents_not_found hash)
                  | Some contents ->
                      return contents)
            >>=? fun contents ->
            let max_op_ttl = contents.max_operations_ttl in
            let limit = max_op_ttl in
            purge_loop_rolling
              ~genesis_hash:chain_state.genesis.block
              global_data.global_store
              store
              hash
              limit
            >>= fun caboose_hash ->
            let caboose_level = Int32.sub lvl (Int32.of_int max_op_ttl) in
            let caboose = (caboose_level, caboose_hash) in
            update_chain_data chain_state (fun _ data ->
                let new_data = {data with save_point = checkpoint; caboose} in
                Lwt.return (Some new_data, ()))
            >>= fun () ->
            Shared.use chain_state.chain_data (fun data ->
                Store.Chain_data.Save_point.store
                  data.chain_data_store
                  checkpoint
                >>= fun () ->
                Store.Chain_data.Caboose.store data.chain_data_store caboose
                >>= fun () -> return_unit)))

  let set_checkpoint chain_state checkpoint =
    Shared.use chain_state.block_store (fun store ->
        Shared.use chain_state.chain_data (fun data ->
            let head_header = data.data.current_head.header in
            let head_hash = data.data.current_head.hash in
            Locked_block.is_valid_for_checkpoint
              store
              head_hash
              head_header
              checkpoint
            >>= fun valid ->
            assert valid ;
            (* Remove outdated invalid blocks. *)
            Store.Block.Invalid_block.iter store ~f:(fun hash iblock ->
                if iblock.level <= checkpoint.shell.level then
                  Store.Block.Invalid_block.remove store hash
                else Lwt.return_unit)
            >>= fun () ->
            (* Remove outdated heads and tag invalid branches. *)
            locked_valid_heads_for_checkpoint store data checkpoint
            >>= (fun (valid_heads, invalid_heads) ->
                  tag_invalid_heads
                    store
                    data.chain_data_store
                    invalid_heads
                    checkpoint.shell.level
                  >>= fun outdated_invalid_heads ->
                  if head_header.shell.level < checkpoint.shell.level then
                    Lwt.return_unit
                  else
                    let outdated_valid_heads =
                      List.filter
                        (fun (hash, {Block_header.shell; _}) ->
                          shell.level <= checkpoint.shell.level
                          && not (Block_hash.equal hash head_hash))
                        valid_heads
                    in
                    cut_alternate_heads
                      store
                      data.chain_data_store
                      outdated_valid_heads
                    >>= fun () ->
                    cut_alternate_heads
                      store
                      data.chain_data_store
                      outdated_invalid_heads)
            >>= fun () ->
            (* Store the new checkpoint. *)
            Store.Chain_data.Checkpoint.store data.chain_data_store checkpoint
            >>= fun () ->
            data.checkpoint <- checkpoint ;
            (* TODO 'git fsck' in the context. *)
            Lwt.return_unit))

  let set_checkpoint_then_purge_full chain_state checkpoint =
    set_checkpoint chain_state checkpoint
    >>= fun () ->
    let lvl = checkpoint.shell.level in
    let hash = Block_header.hash checkpoint in
    purge_full chain_state (lvl, hash)

  let set_checkpoint_then_purge_rolling chain_state checkpoint =
    set_checkpoint chain_state checkpoint
    >>= fun () ->
    let lvl = checkpoint.shell.level in
    let hash = Block_header.hash checkpoint in
    purge_rolling chain_state (lvl, hash)

  let acceptable_block chain_state (header : Block_header.t) =
    Shared.use chain_state.chain_data (fun chain_data ->
        Locked_block.acceptable chain_data header)

  let destroy state chain =
    lwt_debug
      Tag.DSL.(
        fun f -> f "destroy %a" -% t event "destroy" -% a chain_id (id chain))
    >>= fun () ->
    Shared.use state.global_data (fun {global_store; chains; _} ->
        Chain_id.Table.remove chains (id chain) ;
        Store.Chain.destroy global_store (id chain))

  let store chain_state =
    Shared.use chain_state.global_state.global_data (fun global_data ->
        Lwt.return global_data.global_store)
end

module Block = struct
  type t = block = {
    chain_state : Chain.t;
    hash : Block_hash.t;
    header : Block_header.t;
  }
<<<<<<< HEAD

  type block = t

  type validation_store = {
    context_hash : Context_hash.t;
    message : string option;
    max_operations_ttl : int;
    last_allowed_fork_level : Int32.t;
  }
=======

  type block = t
>>>>>>> fc8990b1

  module Header = Header

  let compare b1 b2 = Block_hash.compare b1.hash b2.hash

  let equal b1 b2 = Block_hash.equal b1.hash b2.hash

  let hash {hash; _} = hash

  let header {header; _} = header

  let read_contents block =
    Shared.use block.chain_state.block_store (fun store ->
        Store.Block.Contents.read_opt (store, block.hash)
        >>= function
        | None ->
            fail (Block_contents_not_found block.hash)
        | Some contents ->
            return contents)

  let header_of_hash chain_state hash =
    Shared.use chain_state.block_store (fun store ->
        Header.read_opt (store, hash))

  let metadata b = read_contents b >>=? fun {metadata; _} -> return metadata

  let chain_state {chain_state; _} = chain_state

  let chain_id {chain_state = {chain_id; _}; _} = chain_id

  let shell_header {header = {shell; _}; _} = shell

  let timestamp b = (shell_header b).timestamp

  let fitness b = (shell_header b).fitness

  let level b = (shell_header b).level

  let validation_passes b = (shell_header b).validation_passes

  let message b = read_contents b >>=? fun {message; _} -> return message

  let max_operations_ttl b =
    read_contents b
    >>=? fun {max_operations_ttl; _} -> return max_operations_ttl

  let last_allowed_fork_level b =
    read_contents b
    >>=? fun {last_allowed_fork_level; _} -> return last_allowed_fork_level

  let is_genesis b = Block_hash.equal b.hash b.chain_state.genesis.block

  let known_valid chain_state hash =
    Shared.use chain_state.block_store (fun store ->
        Header.known (store, hash))

  let known_invalid chain_state hash =
    Shared.use chain_state.block_store (fun store ->
        Store.Block.Invalid_block.known store hash)

  let read_invalid chain_state hash =
    Shared.use chain_state.block_store (fun store ->
        Store.Block.Invalid_block.read_opt store hash)

  let list_invalid chain_state =
    Shared.use chain_state.block_store (fun store ->
        Store.Block.Invalid_block.fold
          store
          ~init:[]
          ~f:(fun hash {level; errors} acc ->
            Lwt.return ((hash, level, errors) :: acc)))

  let unmark_invalid chain_state block =
    Shared.use chain_state.block_store (fun store ->
        Store.Block.Invalid_block.known store block
        >>= fun mem ->
        if mem then Store.Block.Invalid_block.remove store block >>= return
        else fail (Block_not_invalid block))

  let is_valid_for_checkpoint block checkpoint =
    let chain_state = block.chain_state in
    Shared.use chain_state.block_store (fun store ->
        Locked_block.is_valid_for_checkpoint
          store
          block.hash
          block.header
          checkpoint)

  let read_predecessor chain_state ~pred ?(below_save_point = false) hash =
    Shared.use chain_state.block_store (fun store ->
        predecessor_n ~below_save_point store hash pred
        >>= fun hash_opt ->
        let new_hash_opt =
          match hash_opt with
          | Some _ as hash_opt ->
              hash_opt
          | None ->
              if Block_hash.equal hash chain_state.genesis.block then
                Some chain_state.genesis.block
              else None
        in
        match new_hash_opt with
        | None ->
            Lwt.fail Not_found
        | Some hash -> (
            Header.read_opt (store, hash)
            >>= fun header ->
            match header with
            | Some header ->
                Lwt.return_some {chain_state; hash; header}
            | None ->
                Lwt.return_none ))

  let read chain_state hash =
    Shared.use chain_state.block_store (fun store ->
        Header.read (store, hash)
        >>=? fun header -> return {chain_state; hash; header})

  let read_opt chain_state hash =
    read chain_state hash
    >>= function Error _ -> Lwt.return_none | Ok v -> Lwt.return_some v

  let predecessor {chain_state; header; hash; _} =
    if Block_hash.equal hash header.shell.predecessor then Lwt.return_none
      (* we are at genesis *)
    else read_opt chain_state header.shell.predecessor

  let predecessor_n b n =
    Shared.use b.chain_state.block_store (fun block_store ->
        predecessor_n block_store b.hash n)

  let store ?(dont_enforce_context_hash = false) chain_state block_header
      block_header_metadata operations operations_metadata
<<<<<<< HEAD
      {context_hash; message; max_operations_ttl; last_allowed_fork_level}
      ~forking_testchain =
=======
      ({context_hash; message; max_operations_ttl; last_allowed_fork_level} :
        Block_validation.validation_store) ~forking_testchain =
>>>>>>> fc8990b1
    let bytes = Block_header.to_bytes block_header in
    let hash = Block_header.hash_raw bytes in
    fail_unless
      (block_header.shell.validation_passes = List.length operations)
      (failure "State.Block.store: invalid operations length")
    >>=? fun () ->
    fail_unless
      (block_header.shell.validation_passes = List.length operations_metadata)
      (failure "State.Block.store: invalid operations_data length")
    >>=? fun () ->
    fail_unless
      (List.for_all2
         (fun l1 l2 -> List.length l1 = List.length l2)
         operations
         operations_metadata)
      (failure "State.Block.store: inconsistent operations and operations_data")
    >>=? fun () ->
    (* let's the validator check the consistency... of fitness, level, ... *)
    Shared.use chain_state.block_store (fun store ->
        Store.Block.Invalid_block.known store hash
        >>= fun known_invalid ->
        fail_when known_invalid (failure "Known invalid")
        >>=? fun () ->
        Store.Block.Contents.known (store, hash)
        >>= fun known ->
        if known then return_none
        else
          (* safety check: never ever commit a block that is not compatible
           with the current checkpoint.  *)
          (let predecessor = block_header.shell.predecessor in
           Header.known (store, predecessor)
           >>= fun valid_predecessor ->
           if not valid_predecessor then Lwt.return_false
           else
             Shared.use chain_state.chain_data (fun chain_data ->
                 Locked_block.acceptable chain_data block_header))
          >>= fun acceptable_block ->
          fail_unless acceptable_block (Checkpoint_error (hash, None))
          >>=? fun () ->
          let commit = context_hash in
          Context.exists chain_state.context_index.data commit
          >>= fun exists ->
          fail_unless
            exists
            (failure "State.Block.store: context hash not found in context")
          >>=? fun _ ->
          fail_unless
            ( dont_enforce_context_hash
            || Context_hash.equal block_header.shell.context commit )
            (Inconsistent_hash (commit, block_header.shell.context))
          >>=? fun () ->
          let header =
            if dont_enforce_context_hash then
              {
                block_header with
                shell = {block_header.shell with context = commit};
              }
            else block_header
          in
          let contents =
            {
              header;
              Store.Block.message;
              max_operations_ttl;
              last_allowed_fork_level;
              context = commit;
              metadata = block_header_metadata;
            }
          in
          Store.Block.Contents.store (store, hash) contents
          >>= fun () ->
          Lwt_list.iteri_p
            (fun i ops ->
              Store.Block.Operation_hashes.store
                (store, hash)
                i
                (List.map Operation.hash ops))
            operations
          >>= fun () ->
          Lwt_list.iteri_p
            (fun i ops -> Store.Block.Operations.store (store, hash) i ops)
            operations
          >>= fun () ->
          Lwt_list.iteri_p
            (fun i ops ->
              Store.Block.Operations_metadata.store (store, hash) i ops)
            operations_metadata
          >>= fun () ->
          (* Store predecessors *)
          store_predecessors store hash
          >>= fun () ->
          (* Update the chain state. *)
          Shared.use chain_state.chain_data (fun chain_data ->
              let store = chain_data.chain_data_store in
              let predecessor = block_header.shell.predecessor in
              Store.Chain_data.Known_heads.remove store predecessor
              >>= fun () -> Store.Chain_data.Known_heads.store store hash)
          >>= fun () ->
          ( if forking_testchain then
            Shared.use chain_state.global_state.global_data (fun global_data ->
                let genesis = Context.compute_testchain_genesis hash in
                Store.Forking_block_hash.store
                  global_data.global_store
                  (Context.compute_testchain_chain_id genesis)
                  hash)
          else Lwt.return_unit )
          >>= fun () ->
          let block = {chain_state; hash; header} in
          Lwt_watcher.notify chain_state.block_watcher block ;
          Lwt_watcher.notify chain_state.global_state.block_watcher block ;
          return_some block)
<<<<<<< HEAD
=======

  let remove block =
    let hash = block.hash in
    let header = block.header in
    protect (fun () ->
        Shared.use block.chain_state.block_store (fun store ->
            Store.Block.Contents.remove (store, hash)
            >>= fun () ->
            Store.Block.Operations.remove_all (store, hash)
            >>= fun () ->
            Store.Block.Operations_metadata.remove_all (store, hash)
            >>= fun () ->
            Store.Block.Operation_hashes.remove_all (store, hash)
            >>= fun () ->
            Shared.use block.chain_state.chain_data (fun chain_data ->
                let store = chain_data.chain_data_store in
                let predecessor = header.shell.predecessor in
                Store.Chain_data.Known_heads.remove store hash
                >>= fun () ->
                Store.Chain_data.Known_heads.store store predecessor
                >>= fun () ->
                Store.Chain_data.In_main_branch.remove (store, hash)
                >>= fun () ->
                Store.Chain_data.Current_head.read_opt store
                >>= function
                | Some block_hash when block_hash = hash ->
                    Store.Chain_data.Current_head.store store predecessor
                | Some _ | None ->
                    Lwt.return_unit)
            >>= fun () -> return_unit))
>>>>>>> fc8990b1

  let store_invalid chain_state block_header errors =
    let bytes = Block_header.to_bytes block_header in
    let hash = Block_header.hash_raw bytes in
    Shared.use chain_state.block_store (fun store ->
        Header.known (store, hash)
        >>= fun known_valid ->
        fail_when known_valid (failure "Known valid")
        >>=? fun () ->
        Store.Block.Invalid_block.known store hash
        >>= fun known_invalid ->
        if known_invalid then return_false
        else
          Store.Block.Invalid_block.store
            store
            hash
            {level = block_header.shell.level; errors}
          >>= fun () -> return_true)

  let watcher (state : chain_state) =
    Lwt_watcher.create_stream state.block_watcher

  let compute_operation_path hashes =
    let list_hashes = List.map Operation_list_hash.compute hashes in
    Operation_list_list_hash.compute_path list_hashes

  let operation_hashes {chain_state; hash; header} i =
    if i < 0 || header.shell.validation_passes <= i then
      invalid_arg "State.Block.operations" ;
    Shared.use chain_state.block_store (fun store ->
        Lwt_list.map_p
          (fun n ->
            Store.Block.Operation_hashes.read_opt (store, hash) n
            >|= Option.unopt_assert ~loc:__POS__)
          (0 -- (header.shell.validation_passes - 1))
        >>= fun hashes ->
        let path = compute_operation_path hashes in
        Lwt.return (List.nth hashes i, path i))

  let all_operation_hashes {chain_state; hash; header; _} =
    Shared.use chain_state.block_store (fun store ->
        Lwt_list.map_p
          (fun i ->
            Store.Block.Operation_hashes.read_opt (store, hash) i
            >|= Option.unopt_assert ~loc:__POS__)
          (0 -- (header.shell.validation_passes - 1)))

  let operations {chain_state; hash; header; _} i =
    if i < 0 || header.shell.validation_passes <= i then
      invalid_arg "State.Block.operations" ;
    Shared.use chain_state.block_store (fun store ->
        Lwt_list.map_p
          (fun n ->
            Store.Block.Operation_hashes.read_opt (store, hash) n
            >|= Option.unopt_assert ~loc:__POS__)
          (0 -- (header.shell.validation_passes - 1))
        >>= fun hashes ->
        let path = compute_operation_path hashes in
        Store.Block.Operations.read_opt (store, hash) i
        >|= Option.unopt_assert ~loc:__POS__
        >>= fun ops -> Lwt.return (ops, path i))

  let operations_metadata {chain_state; hash; header; _} i =
    if i < 0 || header.shell.validation_passes <= i then
      invalid_arg "State.Block.operations_metadata" ;
    Shared.use chain_state.block_store (fun store ->
        Store.Block.Operations_metadata.read_opt (store, hash) i
        >|= Option.unopt_assert ~loc:__POS__)

  let all_operations {chain_state; hash; header; _} =
    Shared.use chain_state.block_store (fun store ->
        Lwt_list.map_p
          (fun i ->
            Store.Block.Operations.read_opt (store, hash) i
            >|= Option.unopt_assert ~loc:__POS__)
          (0 -- (header.shell.validation_passes - 1)))

  let all_operations_metadata {chain_state; hash; header; _} =
    Shared.use chain_state.block_store (fun store ->
        Lwt_list.map_p
          (fun i ->
            Store.Block.Operations_metadata.read_opt (store, hash) i
            >|= Option.unopt_assert ~loc:__POS__)
          (0 -- (header.shell.validation_passes - 1)))

<<<<<<< HEAD
  let context {chain_state; hash; _} =
=======
  let context_exn {chain_state; hash; _} =
>>>>>>> fc8990b1
    Shared.use chain_state.block_store (fun block_store ->
        Store.Block.Contents.read_opt (block_store, hash))
    >|= Option.unopt_assert ~loc:__POS__
    >>= fun {context = commit; _} ->
    Shared.use chain_state.context_index (fun context_index ->
        Context.checkout_exn context_index commit)
<<<<<<< HEAD

  let protocol_hash block =
    context block >>= fun context -> Context.get_protocol context

  let protocol_level block = block.header.shell.proto_level

  let test_chain block =
    context block
=======

  let context_opt {chain_state; hash; _} =
    Shared.use chain_state.block_store (fun block_store ->
        Store.Block.Contents.read_opt (block_store, hash))
    >|= Option.unopt_assert ~loc:__POS__
    >>= fun {context = commit; _} ->
    Shared.use chain_state.context_index (fun context_index ->
        Context.checkout context_index commit)

  let context block =
    context_opt block
    >>= function
    | Some context ->
        return context
    | None ->
        failwith
          "State.Block.context failed to checkout context for block %a"
          Block_hash.pp
          block.hash

  let context_exists {chain_state; hash; _} =
    Shared.use chain_state.block_store (fun block_store ->
        Store.Block.Contents.read_opt (block_store, hash))
    >|= Option.unopt_assert ~loc:__POS__
    >>= fun {context = commit; _} ->
    Shared.use chain_state.context_index (fun context_index ->
        Context.exists context_index commit)

  let protocol_hash block =
    context block >>=? fun context -> Context.get_protocol context >>= return

  let protocol_hash_exn block =
    context_exn block >>= fun context -> Context.get_protocol context

  let protocol_level block = block.header.shell.proto_level

  let test_chain block =
    context_exn block
>>>>>>> fc8990b1
    >>= fun context ->
    Context.get_test_chain context
    >>= fun status ->
    let lookup_testchain genesis =
      let chain_id = Context.compute_testchain_chain_id genesis in
      (* otherwise, look in the temporary table *)
      Shared.use block.chain_state.global_state.global_data (fun global_data ->
          Store.Forking_block_hash.read_opt global_data.global_store chain_id)
      >>= function
      | Some forking_block_hash ->
          read_opt block.chain_state forking_block_hash
          >>= fun forking_block -> Lwt.return (status, forking_block)
      | None ->
          Lwt.return (status, None)
    in
    match status with
    | Running {genesis; _} ->
        lookup_testchain genesis
    | Forking _ ->
        Lwt.return (status, Some block)
    | Not_running ->
        Lwt.return (status, None)

  let known chain_state hash =
    Shared.use chain_state.block_store (fun store ->
        Header.known (store, hash)
        >>= fun known ->
        if known then Lwt.return_true
        else Store.Block.Invalid_block.known store hash)

  let block_validity chain_state block : Block_locator.validity Lwt.t =
    known chain_state block
    >>= function
    | false ->
        if Block_hash.equal block (Chain.faked_genesis_hash chain_state) then
          Lwt.return Block_locator.Known_valid
        else Lwt.return Block_locator.Unknown
    | true -> (
        known_invalid chain_state block
        >>= function
        | true ->
            Lwt.return Block_locator.Known_invalid
        | false ->
            Lwt.return Block_locator.Known_valid )

  let known_ancestor chain_state locator =
    Shared.use chain_state.global_state.global_data (fun {global_store; _} ->
        Store.Configuration.History_mode.read_opt global_store
        >|= Option.unopt_assert ~loc:__POS__)
    >>= fun history_mode ->
    Block_locator.unknown_prefix ~is_known:(block_validity chain_state) locator
    >>= function
    | (Known_valid, prefix_locator) ->
        Lwt.return_some prefix_locator
    | (Known_invalid, _) ->
        Lwt.return_none
    | (Unknown, _) -> (
      match history_mode with
      | Archive ->
          Lwt.return_none
      | Rolling | Full ->
          Lwt.return_some locator )

  (* Hypothesis : genesis' predecessor is itself. *)
  let get_rpc_directory ({chain_state; _} as block) =
    read_opt chain_state block.header.shell.predecessor
    >>= function
    | None ->
        Lwt.return_none (* assert false *)
    | Some pred when equal pred block ->
        Lwt.return_none (* genesis *)
    | Some pred -> (
        Chain.save_point chain_state
        >>= fun (save_point_level, _) ->
        ( if Compare.Int32.(level pred < save_point_level) then
          Chain.get_level_indexed_protocol chain_state pred.header
<<<<<<< HEAD
        else protocol_hash pred )
=======
        else protocol_hash_exn pred )
>>>>>>> fc8990b1
        >>= fun protocol ->
        match
          Protocol_hash.Table.find_opt
            chain_state.block_rpc_directories
            protocol
        with
        | None ->
            Lwt.return_none
        | Some map ->
<<<<<<< HEAD
            protocol_hash block
=======
            protocol_hash_exn block
>>>>>>> fc8990b1
            >>= fun next_protocol ->
            Lwt.return (Protocol_hash.Map.find_opt next_protocol map) )

  let set_rpc_directory ({chain_state; _} as block) dir =
    read_opt chain_state block.header.shell.predecessor
    >|= Option.unopt_assert ~loc:__POS__
    >>= fun pred ->
<<<<<<< HEAD
    protocol_hash block
=======
    protocol_hash_exn block
>>>>>>> fc8990b1
    >>= fun next_protocol ->
    Chain.save_point chain_state
    >>= fun (save_point_level, _) ->
    ( if Compare.Int32.(level pred < save_point_level) then
      Chain.get_level_indexed_protocol chain_state (header pred)
<<<<<<< HEAD
    else protocol_hash pred )
=======
    else protocol_hash_exn pred )
>>>>>>> fc8990b1
    >>= fun protocol ->
    let map =
      Option.unopt
        ~default:Protocol_hash.Map.empty
        (Protocol_hash.Table.find_opt
           chain_state.block_rpc_directories
           protocol)
    in
    Protocol_hash.Table.replace
      chain_state.block_rpc_directories
      protocol
      (Protocol_hash.Map.add next_protocol dir map) ;
    Lwt.return_unit

  let get_header_rpc_directory chain_state header =
    Shared.use chain_state.block_store (fun block_store ->
        Header.read_opt (block_store, header.Block_header.shell.predecessor)
        >>= function
        | None ->
            Lwt.return_none (* caboose *)
        | Some pred when Block_header.equal pred header ->
            Lwt.return_none (* genesis *)
        | Some pred -> (
            Chain.get_level_indexed_protocol chain_state header
            >>= fun protocol ->
            match
              Protocol_hash.Table.find_opt
                chain_state.header_rpc_directories
                protocol
            with
            | None ->
                Lwt.return_none
            | Some map ->
                Chain.get_level_indexed_protocol chain_state pred
                >>= fun next_protocol ->
                Lwt.return (Protocol_hash.Map.find_opt next_protocol map) ))

  let set_header_rpc_directory chain_state header dir =
    Shared.use chain_state.block_store (fun block_store ->
        Header.read_opt (block_store, header.Block_header.shell.predecessor)
        >>= function
        | None ->
            assert false
        | Some pred ->
            Chain.get_level_indexed_protocol chain_state header
            >>= fun next_protocol ->
            Chain.get_level_indexed_protocol chain_state pred
            >>= fun protocol ->
            let map =
              Option.unopt
                ~default:Protocol_hash.Map.empty
                (Protocol_hash.Table.find_opt
                   chain_state.header_rpc_directories
                   protocol)
            in
            Protocol_hash.Table.replace
              chain_state.header_rpc_directories
              protocol
              (Protocol_hash.Map.add next_protocol dir map) ;
            Lwt.return_unit)
end

let watcher (state : global_state) =
  Lwt_watcher.create_stream state.block_watcher

let read_block {global_data; _} hash =
  Shared.use global_data (fun {chains; _} ->
      Chain_id.Table.fold
        (fun _chain_id chain_state acc ->
          acc
          >>= function
          | Some _ ->
              acc
          | None -> (
              Block.read_opt chain_state hash
              >>= function None -> acc | Some block -> Lwt.return_some block ))
        chains
        Lwt.return_none)

let read_block_exn t hash =
  read_block t hash
  >>= function None -> Lwt.fail Not_found | Some b -> Lwt.return b

let update_testchain block ~testchain_state =
  update_chain_data block.chain_state (fun _ chain_data ->
      Lwt.return
        (Some {chain_data with test_chain = Some testchain_state.chain_id}, ()))

let fork_testchain block chain_id genesis_hash genesis_header protocol
    expiration =
  Shared.use block.chain_state.global_state.global_data (fun data ->
      let chain_store = Store.Chain.get data.global_store chain_id in
      let block_store = Store.Block.get chain_store in
      Store.Block.Contents.store
        (block_store, genesis_hash)
        {
          header = genesis_header;
          Store.Block.message = Some "Genesis";
          max_operations_ttl = 0;
          context = genesis_header.shell.context;
<<<<<<< HEAD
          metadata = MBytes.create 0;
=======
          metadata = Bytes.create 0;
>>>>>>> fc8990b1
          last_allowed_fork_level = 0l;
        }
      >>= fun () ->
      let genesis =
        {block = genesis_hash; time = genesis_header.shell.timestamp; protocol}
      in
      Chain.locked_create
        block.chain_state.global_state
        data
        chain_id
        ~expiration
        genesis
        genesis_header
      >>= fun testchain_state ->
      Store.Chain.Protocol_info.store
        chain_store
        genesis_header.shell.proto_level
        (protocol, genesis_header.shell.level)
      >>= fun () ->
      update_testchain block ~testchain_state
      >>= fun () -> return testchain_state)

let best_known_head_for_checkpoint chain_state checkpoint =
  Shared.use chain_state.block_store (fun store ->
      Shared.use chain_state.chain_data (fun data ->
          let head_hash = data.data.current_head.hash in
          let head_header = data.data.current_head.header in
          Locked_block.is_valid_for_checkpoint
            store
            head_hash
            head_header
            checkpoint
          >>= fun valid ->
          if valid then Lwt.return data.data.current_head
          else
            let find_valid_predecessor hash =
              Header.read_opt (store, hash)
              >|= Option.unopt_assert ~loc:__POS__
              >>= fun header ->
              if Compare.Int32.(header.shell.level < checkpoint.shell.level)
              then Lwt.return {hash; chain_state; header}
              else
                predecessor_n
                  store
                  hash
                  ( 1
                  + ( Int32.to_int
                    @@ Int32.sub header.shell.level checkpoint.shell.level ) )
                >|= Option.unopt_assert ~loc:__POS__
                >>= fun pred ->
                Header.read_opt (store, pred)
                >|= Option.unopt_assert ~loc:__POS__
                >>= fun pred_header ->
                Lwt.return {hash = pred; chain_state; header = pred_header}
            in
            Store.Chain_data.Known_heads.read_all data.chain_data_store
            >>= fun heads ->
            Header.read_opt (store, chain_state.genesis.block)
            >|= Option.unopt_assert ~loc:__POS__
            >>= fun genesis_header ->
            let genesis =
              {
                hash = chain_state.genesis.block;
                chain_state;
                header = genesis_header;
              }
            in
            Block_hash.Set.fold
              (fun head best ->
                let valid_predecessor = find_valid_predecessor head in
                best
                >>= fun best ->
                valid_predecessor
                >>= fun pred ->
                if
                  Fitness.(
                    pred.header.shell.fitness > best.header.shell.fitness)
                then Lwt.return pred
                else Lwt.return best)
              heads
              (Lwt.return genesis)))

module Protocol = struct
  include Protocol

  let known global_state hash =
    Shared.use global_state.protocol_store (fun store ->
        Store.Protocol.Contents.known store hash)

  let read global_state hash =
    Shared.use global_state.protocol_store (fun store ->
        Store.Protocol.Contents.read store hash)

  let read_opt global_state hash =
    Shared.use global_state.protocol_store (fun store ->
        Store.Protocol.Contents.read_opt store hash)

  let read_raw global_state hash =
    Shared.use global_state.protocol_store (fun store ->
        Store.Protocol.RawContents.read (store, hash))

  let read_raw_opt global_state hash =
    Shared.use global_state.protocol_store (fun store ->
        Store.Protocol.RawContents.read_opt (store, hash))

  let store global_state p =
    let bytes = Protocol.to_bytes p in
    let hash = Protocol.hash_raw bytes in
    Shared.use global_state.protocol_store (fun store ->
        Store.Protocol.Contents.known store hash
        >>= fun known ->
        if known then Lwt.return_none
        else
          Store.Protocol.RawContents.store (store, hash) bytes
          >>= fun () ->
          Lwt_watcher.notify global_state.protocol_watcher hash ;
          Lwt.return_some hash)

  let remove global_state hash =
    Shared.use global_state.protocol_store (fun store ->
        Store.Protocol.Contents.known store hash
        >>= fun known ->
        if known then Lwt.return_false
        else
          Store.Protocol.Contents.remove store hash
          >>= fun () -> Lwt.return_true)

  let list global_state =
    Shared.use global_state.protocol_store (fun store ->
        Store.Protocol.Contents.fold_keys
          store
          ~init:Protocol_hash.Set.empty
          ~f:(fun x acc -> Lwt.return (Protocol_hash.Set.add x acc)))

  let watcher (state : global_state) =
    Lwt_watcher.create_stream state.protocol_watcher
end

module Current_mempool = struct
  let set chain_state ~head mempool =
    update_chain_data chain_state (fun _chain_data_store data ->
        if Block_hash.equal head (Block.hash data.current_head) then
          Lwt.return (Some {data with current_mempool = mempool}, ())
        else Lwt.return (None, ()))

  let get chain_state =
    read_chain_data chain_state (fun _chain_data_store data ->
        Lwt.return (Block.header data.current_head, data.current_mempool))
end

<<<<<<< HEAD
let may_create_chain state chain_id genesis =
  Chain.get state chain_id
  >>= function
  | Ok chain ->
      Lwt.return chain
  | Error _ ->
      Chain.create ~allow_forked_chain:true state genesis chain_id
=======
let may_create_chain ~commit_genesis state chain_id genesis =
  Chain.get state chain_id
  >>= function
  | Ok chain ->
      return chain
  | Error _ ->
      Chain.create
        ~commit_genesis
        ~allow_forked_chain:true
        state
        genesis
        chain_id
>>>>>>> fc8990b1

let read global_store context_index main_chain =
  let global_data =
    {chains = Chain_id.Table.create 17; global_store; context_index}
  in
  let state =
    {
      global_data = Shared.create global_data;
      protocol_store = Shared.create @@ Store.Protocol.get global_store;
      main_chain;
      protocol_watcher = Lwt_watcher.create_input ();
      block_watcher = Lwt_watcher.create_input ();
    }
  in
  Chain.read_all state >>=? fun () -> return state

type error +=
  | Incorrect_history_mode_switch of {
      previous_mode : History_mode.t;
      next_mode : History_mode.t;
    }

let () =
  register_error_kind
    `Permanent
    ~id:"node_config_file.incorrect_history_mode_switch"
    ~title:"Incorrect history mode switch"
    ~description:"Incorrect history mode switch."
    ~pp:(fun ppf (prev, next) ->
      Format.fprintf
        ppf
        "@[cannot switch from history mode %a mode to %a mode@]"
        History_mode.pp
        prev
        History_mode.pp
        next)
    (Data_encoding.obj2
       (Data_encoding.req "previous_mode" History_mode.encoding)
       (Data_encoding.req "next_mode" History_mode.encoding))
    (function
      | Incorrect_history_mode_switch x ->
          Some (x.previous_mode, x.next_mode)
      | _ ->
          None)
    (fun (previous_mode, next_mode) ->
      Incorrect_history_mode_switch {previous_mode; next_mode})

<<<<<<< HEAD
let init ?patch_context ?(store_mapsize = 40_960_000_000L)
=======
let init ?patch_context ?commit_genesis ?(store_mapsize = 40_960_000_000L)
>>>>>>> fc8990b1
    ?(context_mapsize = 409_600_000_000L) ~store_root ~context_root
    ?history_mode genesis =
  Store.init ~mapsize:store_mapsize store_root
  >>=? fun global_store ->
<<<<<<< HEAD
  Context.init ~mapsize:context_mapsize ?patch_context context_root
  >>= fun context_index ->
  let chain_id = Chain_id.of_block_hash genesis.Chain.block in
  read global_store context_index chain_id
  >>=? fun state ->
  may_create_chain state chain_id genesis
  >>= fun main_chain_state ->
=======
  ( match commit_genesis with
  | Some commit_genesis ->
      Context.init
        ~readonly:true
        ~mapsize:context_mapsize
        ?patch_context
        context_root
      >>= fun context_index -> Lwt.return (context_index, commit_genesis)
  | None ->
      Context.init
        ~readonly:false
        ~mapsize:context_mapsize
        ?patch_context
        context_root
      >>= fun context_index ->
      let commit_genesis ~chain_id ~time ~protocol =
        Context.commit_genesis context_index ~chain_id ~time ~protocol
        >>= fun res -> return res
      in
      Lwt.return (context_index, commit_genesis) )
  >>= fun (context_index, commit_genesis) ->
  let chain_id = Chain_id.of_block_hash genesis.Chain.block in
  read global_store context_index chain_id
  >>=? fun state ->
  may_create_chain ~commit_genesis state chain_id genesis
  >>=? fun main_chain_state ->
>>>>>>> fc8990b1
  Store.Configuration.History_mode.read_opt global_store
  >>= (function
        | None ->
            let mode = Option.unopt ~default:History_mode.Full history_mode in
            Store.Configuration.History_mode.store global_store mode
            >>= fun () -> return mode
        | Some previous_history_mode -> (
          match history_mode with
          | None ->
              return previous_history_mode
          | Some history_mode ->
              if history_mode <> previous_history_mode then
                fail
                  (Incorrect_history_mode_switch
                     {
                       previous_mode = previous_history_mode;
                       next_mode = history_mode;
                     })
              else return history_mode ))
  >>=? fun history_mode ->
  return (state, main_chain_state, context_index, history_mode)

let history_mode {global_data; _} =
  Shared.use global_data (fun {global_store; _} ->
      Store.Configuration.History_mode.read_opt global_store
      >|= Option.unopt_assert ~loc:__POS__)

let close {global_data; _} =
  Shared.use global_data (fun {global_store; _} ->
<<<<<<< HEAD
      Store.close global_store ; Lwt.return_unit)

let populate_protocol_hash_table_one context_index chain_store
    (block_contents : Store.Block.contents) =
  Context.checkout_exn context_index block_contents.header.shell.context
  >>= fun context ->
  Context.get_protocol context
  >>= fun protocol_hash ->
  Store.Chain.Protocol_info.store
    chain_store
    block_contents.header.shell.proto_level
    (protocol_hash, block_contents.header.shell.level)
  >>= fun () -> return_unit

(* we are looking for the last block with the current_protocol_level
   in a dichotomic way *)
let populate_protocol_hash_table context_index chain_store block_store hash
    current_protocol_level =
  let rec aux ~anchor_hash ~current_protocol_level ~l ~r =
    let pivot = (l - r) / 2 in
    predecessor_n_raw block_store anchor_hash pivot
    >>= function
    | None ->
        return_unit
    | Some new_anchor_hash ->
        Store.Block.Contents.read (block_store, new_anchor_hash)
        >>=? fun new_block_contents ->
        let new_block_header = new_block_contents.header in
        let new_block_protocol_level = new_block_header.shell.proto_level in
        let new_block_level = Int32.to_int new_block_header.shell.level in
        if pivot = 0 then
          populate_protocol_hash_table_one
            context_index
            chain_store
            new_block_contents
          >>=? fun () ->
          if current_protocol_level = 0 then return_unit
          else
            aux
              ~anchor_hash:new_anchor_hash
              ~current_protocol_level:(pred current_protocol_level)
              ~l:(new_block_level + 1)
              ~r:0
        else if new_block_protocol_level <> current_protocol_level then
          (* we have been too far, we must decrease the pivot by increasing r *)
          aux ~anchor_hash ~current_protocol_level ~l ~r:(r + pivot)
        else
          (* not far enought *)
          aux
            ~anchor_hash:new_anchor_hash
            ~current_protocol_level
            ~l:(new_block_level + 1)
            ~r
  in
  Store.Block.Contents.read (block_store, hash)
  >>=? fun block_contents ->
  let block_level = Int32.to_int block_contents.header.shell.level in
  aux ~anchor_hash:hash ~current_protocol_level ~l:(block_level + 1) ~r:0

let upgrade_0_0_1 ?(store_mapsize = 4_096_000_000_000L) ~store_root
    ?(context_mapsize = 409_600_000_000L) ~context_root ~protocol_root:_ () =
  Store.init ~mapsize:store_mapsize store_root
  >>=? fun global_store ->
  Context.init ~mapsize:context_mapsize context_root
  >>= fun context_index ->
  Store.Chain.list global_store
  >>= fun chains ->
  iter_s
    (fun chain_id ->
      Format.printf "Upgrading chain %a@." Chain_id.pp chain_id ;
      let chain_store = Store.Chain.get global_store chain_id in
      let block_store = Store.Block.get chain_store in
      let chain_data_store = Store.Chain_data.get chain_store in
      Format.printf "Upgrading checkpoint format..." ;
      Store.Chain_data.Checkpoint_0_0_1.read chain_data_store
      >>=? fun (_, checkpoint_0_0_1_hash) ->
      Store.Chain_data.Checkpoint_0_0_1.remove chain_data_store
      >>= fun () ->
      Store.Block.Contents.read (block_store, checkpoint_0_0_1_hash)
      >>=? fun {header; _} ->
      Store.Chain_data.Checkpoint.store chain_data_store header
      >>= fun () ->
      Format.printf " Done !@." ;
      Format.printf "Storing protocol table..." ;
      Store.Chain_data.Current_head.read chain_data_store
      >>=? fun current_head ->
      Store.Block.Contents.read (block_store, current_head)
      >>=? fun head_contents ->
      let protocol_level =
        head_contents.header.Block_header.shell.proto_level
      in
      populate_protocol_hash_table
        context_index
        chain_store
        block_store
        head_contents.header.shell.predecessor
        protocol_level
      >>=? fun () ->
      Format.printf " Done !@." ;
      Format.printf
        "Initializing history mode to: %a@."
        History_mode.pp
        History_mode.Archive ;
      Store.Configuration.History_mode.store global_store History_mode.Archive
      >>= fun () ->
      Store.Chain.Genesis_hash.read chain_store
      >>=? fun genesis_hash ->
      Store.Chain_data.Save_point.store chain_data_store (0l, genesis_hash)
      >>= fun () ->
      Store.Chain_data.Caboose.store chain_data_store (0l, genesis_hash)
      >>= fun () -> return_unit)
    chains
  >>=? fun () -> return_unit
=======
      Store.close global_store ; Lwt.return_unit)
>>>>>>> fc8990b1
<|MERGE_RESOLUTION|>--- conflicted
+++ resolved
@@ -165,26 +165,13 @@
 let read_chain_data {chain_data; _} f =
   Shared.use chain_data (fun state -> f state.chain_data_store state.data)
 
-<<<<<<< HEAD
-let update_chain_data {chain_id; context_index; chain_data; _} f =
-=======
 let update_chain_data {chain_data; _} f =
->>>>>>> fc8990b1
   Shared.use chain_data (fun state ->
       f state.chain_data_store state.data
       >>= fun (data, res) ->
       Lwt_utils.may data ~f:(fun data ->
           state.data <- data ;
-<<<<<<< HEAD
-          Shared.use context_index (fun context_index ->
-              Context.set_head
-                context_index
-                chain_id
-                data.current_head.header.shell.context)
-          >>= fun () -> Lwt.return_unit)
-=======
           Lwt.return_unit)
->>>>>>> fc8990b1
       >>= fun () -> Lwt.return res)
 
 (** The number of predecessors stored per block.
@@ -337,11 +324,7 @@
         context;
       }
     in
-<<<<<<< HEAD
-    let header : Block_header.t = {shell; protocol_data = MBytes.create 0} in
-=======
     let header : Block_header.t = {shell; protocol_data = Bytes.create 0} in
->>>>>>> fc8990b1
     Store.Block.Contents.store
       (store, genesis.block)
       {
@@ -349,11 +332,7 @@
         Store.Block.message = Some "Genesis";
         max_operations_ttl = 0;
         context;
-<<<<<<< HEAD
-        metadata = MBytes.create 0;
-=======
         metadata = Bytes.create 0;
->>>>>>> fc8990b1
         last_allowed_fork_level = 0l;
       }
     >>= fun () -> Lwt.return header
@@ -671,31 +650,18 @@
     Chain_id.Table.add data.chains chain_id chain ;
     Lwt.return chain
 
-<<<<<<< HEAD
-  let create state ?allow_forked_chain genesis chain_id =
-=======
   let create state ?allow_forked_chain ~commit_genesis genesis chain_id =
->>>>>>> fc8990b1
     Shared.use state.global_data (fun data ->
         let chain_store = Store.Chain.get data.global_store chain_id in
         let block_store = Store.Block.get chain_store in
         if Chain_id.Table.mem data.chains chain_id then
           Pervasives.failwith "State.Chain.create"
         else
-<<<<<<< HEAD
-          Context.commit_genesis
-            data.context_index
-            ~chain_id
-            ~time:genesis.time
-            ~protocol:genesis.protocol
-          >>= fun commit ->
-=======
           commit_genesis
             ~chain_id
             ~time:genesis.time
             ~protocol:genesis.protocol
           >>=? fun commit ->
->>>>>>> fc8990b1
           Locked_block.store_genesis block_store genesis commit
           >>= fun genesis_header ->
           locked_create
@@ -711,11 +677,7 @@
           Store.Forking_block_hash.remove
             data.global_store
             (Context.compute_testchain_chain_id genesis.block)
-<<<<<<< HEAD
-          >>= fun () -> Lwt.return chain)
-=======
           >>= fun () -> return chain)
->>>>>>> fc8990b1
 
   let locked_read global_state data chain_id =
     let chain_store = Store.Chain.get data.global_store chain_id in
@@ -777,14 +739,11 @@
   let get_exn state id =
     Shared.use state.global_data (fun data ->
         Lwt.return (Chain_id.Table.find data.chains id))
-<<<<<<< HEAD
-=======
 
   let get_opt state id =
     Lwt.catch
       (fun () -> get_exn state id >>= Lwt.return_some)
       (function _ -> Lwt.return_none)
->>>>>>> fc8990b1
 
   let get state id =
     Lwt.catch
@@ -1037,20 +996,8 @@
     hash : Block_hash.t;
     header : Block_header.t;
   }
-<<<<<<< HEAD
 
   type block = t
-
-  type validation_store = {
-    context_hash : Context_hash.t;
-    message : string option;
-    max_operations_ttl : int;
-    last_allowed_fork_level : Int32.t;
-  }
-=======
-
-  type block = t
->>>>>>> fc8990b1
 
   module Header = Header
 
@@ -1184,13 +1131,8 @@
 
   let store ?(dont_enforce_context_hash = false) chain_state block_header
       block_header_metadata operations operations_metadata
-<<<<<<< HEAD
-      {context_hash; message; max_operations_ttl; last_allowed_fork_level}
-      ~forking_testchain =
-=======
       ({context_hash; message; max_operations_ttl; last_allowed_fork_level} :
         Block_validation.validation_store) ~forking_testchain =
->>>>>>> fc8990b1
     let bytes = Block_header.to_bytes block_header in
     let hash = Block_header.hash_raw bytes in
     fail_unless
@@ -1302,8 +1244,6 @@
           Lwt_watcher.notify chain_state.block_watcher block ;
           Lwt_watcher.notify chain_state.global_state.block_watcher block ;
           return_some block)
-<<<<<<< HEAD
-=======
 
   let remove block =
     let hash = block.hash in
@@ -1334,7 +1274,6 @@
                 | Some _ | None ->
                     Lwt.return_unit)
             >>= fun () -> return_unit))
->>>>>>> fc8990b1
 
   let store_invalid chain_state block_header errors =
     let bytes = Block_header.to_bytes block_header in
@@ -1420,27 +1359,13 @@
             >|= Option.unopt_assert ~loc:__POS__)
           (0 -- (header.shell.validation_passes - 1)))
 
-<<<<<<< HEAD
-  let context {chain_state; hash; _} =
-=======
   let context_exn {chain_state; hash; _} =
->>>>>>> fc8990b1
     Shared.use chain_state.block_store (fun block_store ->
         Store.Block.Contents.read_opt (block_store, hash))
     >|= Option.unopt_assert ~loc:__POS__
     >>= fun {context = commit; _} ->
     Shared.use chain_state.context_index (fun context_index ->
         Context.checkout_exn context_index commit)
-<<<<<<< HEAD
-
-  let protocol_hash block =
-    context block >>= fun context -> Context.get_protocol context
-
-  let protocol_level block = block.header.shell.proto_level
-
-  let test_chain block =
-    context block
-=======
 
   let context_opt {chain_state; hash; _} =
     Shared.use chain_state.block_store (fun block_store ->
@@ -1479,7 +1404,6 @@
 
   let test_chain block =
     context_exn block
->>>>>>> fc8990b1
     >>= fun context ->
     Context.get_test_chain context
     >>= fun status ->
@@ -1556,11 +1480,7 @@
         >>= fun (save_point_level, _) ->
         ( if Compare.Int32.(level pred < save_point_level) then
           Chain.get_level_indexed_protocol chain_state pred.header
-<<<<<<< HEAD
-        else protocol_hash pred )
-=======
         else protocol_hash_exn pred )
->>>>>>> fc8990b1
         >>= fun protocol ->
         match
           Protocol_hash.Table.find_opt
@@ -1570,11 +1490,7 @@
         | None ->
             Lwt.return_none
         | Some map ->
-<<<<<<< HEAD
-            protocol_hash block
-=======
             protocol_hash_exn block
->>>>>>> fc8990b1
             >>= fun next_protocol ->
             Lwt.return (Protocol_hash.Map.find_opt next_protocol map) )
 
@@ -1582,21 +1498,13 @@
     read_opt chain_state block.header.shell.predecessor
     >|= Option.unopt_assert ~loc:__POS__
     >>= fun pred ->
-<<<<<<< HEAD
-    protocol_hash block
-=======
     protocol_hash_exn block
->>>>>>> fc8990b1
     >>= fun next_protocol ->
     Chain.save_point chain_state
     >>= fun (save_point_level, _) ->
     ( if Compare.Int32.(level pred < save_point_level) then
       Chain.get_level_indexed_protocol chain_state (header pred)
-<<<<<<< HEAD
-    else protocol_hash pred )
-=======
     else protocol_hash_exn pred )
->>>>>>> fc8990b1
     >>= fun protocol ->
     let map =
       Option.unopt
@@ -1697,11 +1605,7 @@
           Store.Block.message = Some "Genesis";
           max_operations_ttl = 0;
           context = genesis_header.shell.context;
-<<<<<<< HEAD
-          metadata = MBytes.create 0;
-=======
           metadata = Bytes.create 0;
->>>>>>> fc8990b1
           last_allowed_fork_level = 0l;
         }
       >>= fun () ->
@@ -1852,15 +1756,6 @@
         Lwt.return (Block.header data.current_head, data.current_mempool))
 end
 
-<<<<<<< HEAD
-let may_create_chain state chain_id genesis =
-  Chain.get state chain_id
-  >>= function
-  | Ok chain ->
-      Lwt.return chain
-  | Error _ ->
-      Chain.create ~allow_forked_chain:true state genesis chain_id
-=======
 let may_create_chain ~commit_genesis state chain_id genesis =
   Chain.get state chain_id
   >>= function
@@ -1873,7 +1768,6 @@
         state
         genesis
         chain_id
->>>>>>> fc8990b1
 
 let read global_store context_index main_chain =
   let global_data =
@@ -1921,24 +1815,11 @@
     (fun (previous_mode, next_mode) ->
       Incorrect_history_mode_switch {previous_mode; next_mode})
 
-<<<<<<< HEAD
-let init ?patch_context ?(store_mapsize = 40_960_000_000L)
-=======
 let init ?patch_context ?commit_genesis ?(store_mapsize = 40_960_000_000L)
->>>>>>> fc8990b1
     ?(context_mapsize = 409_600_000_000L) ~store_root ~context_root
     ?history_mode genesis =
   Store.init ~mapsize:store_mapsize store_root
   >>=? fun global_store ->
-<<<<<<< HEAD
-  Context.init ~mapsize:context_mapsize ?patch_context context_root
-  >>= fun context_index ->
-  let chain_id = Chain_id.of_block_hash genesis.Chain.block in
-  read global_store context_index chain_id
-  >>=? fun state ->
-  may_create_chain state chain_id genesis
-  >>= fun main_chain_state ->
-=======
   ( match commit_genesis with
   | Some commit_genesis ->
       Context.init
@@ -1965,7 +1846,6 @@
   >>=? fun state ->
   may_create_chain ~commit_genesis state chain_id genesis
   >>=? fun main_chain_state ->
->>>>>>> fc8990b1
   Store.Configuration.History_mode.read_opt global_store
   >>= (function
         | None ->
@@ -1995,120 +1875,4 @@
 
 let close {global_data; _} =
   Shared.use global_data (fun {global_store; _} ->
-<<<<<<< HEAD
-      Store.close global_store ; Lwt.return_unit)
-
-let populate_protocol_hash_table_one context_index chain_store
-    (block_contents : Store.Block.contents) =
-  Context.checkout_exn context_index block_contents.header.shell.context
-  >>= fun context ->
-  Context.get_protocol context
-  >>= fun protocol_hash ->
-  Store.Chain.Protocol_info.store
-    chain_store
-    block_contents.header.shell.proto_level
-    (protocol_hash, block_contents.header.shell.level)
-  >>= fun () -> return_unit
-
-(* we are looking for the last block with the current_protocol_level
-   in a dichotomic way *)
-let populate_protocol_hash_table context_index chain_store block_store hash
-    current_protocol_level =
-  let rec aux ~anchor_hash ~current_protocol_level ~l ~r =
-    let pivot = (l - r) / 2 in
-    predecessor_n_raw block_store anchor_hash pivot
-    >>= function
-    | None ->
-        return_unit
-    | Some new_anchor_hash ->
-        Store.Block.Contents.read (block_store, new_anchor_hash)
-        >>=? fun new_block_contents ->
-        let new_block_header = new_block_contents.header in
-        let new_block_protocol_level = new_block_header.shell.proto_level in
-        let new_block_level = Int32.to_int new_block_header.shell.level in
-        if pivot = 0 then
-          populate_protocol_hash_table_one
-            context_index
-            chain_store
-            new_block_contents
-          >>=? fun () ->
-          if current_protocol_level = 0 then return_unit
-          else
-            aux
-              ~anchor_hash:new_anchor_hash
-              ~current_protocol_level:(pred current_protocol_level)
-              ~l:(new_block_level + 1)
-              ~r:0
-        else if new_block_protocol_level <> current_protocol_level then
-          (* we have been too far, we must decrease the pivot by increasing r *)
-          aux ~anchor_hash ~current_protocol_level ~l ~r:(r + pivot)
-        else
-          (* not far enought *)
-          aux
-            ~anchor_hash:new_anchor_hash
-            ~current_protocol_level
-            ~l:(new_block_level + 1)
-            ~r
-  in
-  Store.Block.Contents.read (block_store, hash)
-  >>=? fun block_contents ->
-  let block_level = Int32.to_int block_contents.header.shell.level in
-  aux ~anchor_hash:hash ~current_protocol_level ~l:(block_level + 1) ~r:0
-
-let upgrade_0_0_1 ?(store_mapsize = 4_096_000_000_000L) ~store_root
-    ?(context_mapsize = 409_600_000_000L) ~context_root ~protocol_root:_ () =
-  Store.init ~mapsize:store_mapsize store_root
-  >>=? fun global_store ->
-  Context.init ~mapsize:context_mapsize context_root
-  >>= fun context_index ->
-  Store.Chain.list global_store
-  >>= fun chains ->
-  iter_s
-    (fun chain_id ->
-      Format.printf "Upgrading chain %a@." Chain_id.pp chain_id ;
-      let chain_store = Store.Chain.get global_store chain_id in
-      let block_store = Store.Block.get chain_store in
-      let chain_data_store = Store.Chain_data.get chain_store in
-      Format.printf "Upgrading checkpoint format..." ;
-      Store.Chain_data.Checkpoint_0_0_1.read chain_data_store
-      >>=? fun (_, checkpoint_0_0_1_hash) ->
-      Store.Chain_data.Checkpoint_0_0_1.remove chain_data_store
-      >>= fun () ->
-      Store.Block.Contents.read (block_store, checkpoint_0_0_1_hash)
-      >>=? fun {header; _} ->
-      Store.Chain_data.Checkpoint.store chain_data_store header
-      >>= fun () ->
-      Format.printf " Done !@." ;
-      Format.printf "Storing protocol table..." ;
-      Store.Chain_data.Current_head.read chain_data_store
-      >>=? fun current_head ->
-      Store.Block.Contents.read (block_store, current_head)
-      >>=? fun head_contents ->
-      let protocol_level =
-        head_contents.header.Block_header.shell.proto_level
-      in
-      populate_protocol_hash_table
-        context_index
-        chain_store
-        block_store
-        head_contents.header.shell.predecessor
-        protocol_level
-      >>=? fun () ->
-      Format.printf " Done !@." ;
-      Format.printf
-        "Initializing history mode to: %a@."
-        History_mode.pp
-        History_mode.Archive ;
-      Store.Configuration.History_mode.store global_store History_mode.Archive
-      >>= fun () ->
-      Store.Chain.Genesis_hash.read chain_store
-      >>=? fun genesis_hash ->
-      Store.Chain_data.Save_point.store chain_data_store (0l, genesis_hash)
-      >>= fun () ->
-      Store.Chain_data.Caboose.store chain_data_store (0l, genesis_hash)
-      >>= fun () -> return_unit)
-    chains
-  >>=? fun () -> return_unit
-=======
-      Store.close global_store ; Lwt.return_unit)
->>>>>>> fc8990b1
+      Store.close global_store ; Lwt.return_unit)