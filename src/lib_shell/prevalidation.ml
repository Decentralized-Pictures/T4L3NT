(*****************************************************************************)
(*                                                                           *)
(* Open Source License                                                       *)
(* Copyright (c) 2018 Dynamic Ledger Solutions, Inc. <contact@tezos.com>     *)
(* Copyright (c) 2020 Metastate AG <hello@metastate.dev>                     *)
(* Copyright (c) 2018-2021 Nomadic Labs, <contact@nomadic-labs.com>          *)
(*                                                                           *)
(* Permission is hereby granted, free of charge, to any person obtaining a   *)
(* copy of this software and associated documentation files (the "Software"),*)
(* to deal in the Software without restriction, including without limitation *)
(* the rights to use, copy, modify, merge, publish, distribute, sublicense,  *)
(* and/or sell copies of the Software, and to permit persons to whom the     *)
(* Software is furnished to do so, subject to the following conditions:      *)
(*                                                                           *)
(* The above copyright notice and this permission notice shall be included   *)
(* in all copies or substantial portions of the Software.                    *)
(*                                                                           *)
(* THE SOFTWARE IS PROVIDED "AS IS", WITHOUT WARRANTY OF ANY KIND, EXPRESS OR*)
(* IMPLIED, INCLUDING BUT NOT LIMITED TO THE WARRANTIES OF MERCHANTABILITY,  *)
(* FITNESS FOR A PARTICULAR PURPOSE AND NONINFRINGEMENT. IN NO EVENT SHALL   *)
(* THE AUTHORS OR COPYRIGHT HOLDERS BE LIABLE FOR ANY CLAIM, DAMAGES OR OTHER*)
(* LIABILITY, WHETHER IN AN ACTION OF CONTRACT, TORT OR OTHERWISE, ARISING   *)
(* FROM, OUT OF OR IN CONNECTION WITH THE SOFTWARE OR THE USE OR OTHER       *)
(* DEALINGS IN THE SOFTWARE.                                                 *)
(*                                                                           *)
(*****************************************************************************)

open Validation_errors

type 'protocol_operation operation = {
  hash : Operation_hash.t;
  raw : Operation.t;
  protocol : 'protocol_operation;
}

type error += Endorsement_branch_not_live

let () =
  register_error_kind
    `Permanent
    ~id:"prevalidation.endorsement_branch_not_live"
    ~title:"Endorsement branch not live"
    ~description:"Endorsement's branch is not in the live blocks"
    ~pp:(fun ppf () ->
      Format.fprintf ppf "Endorsement's branch is not in the live blocks")
    Data_encoding.(empty)
    (function Endorsement_branch_not_live -> Some () | _ -> None)
    (fun () -> Endorsement_branch_not_live)

module type CHAIN_STORE = sig
  type chain_store

  val context : chain_store -> Store.Block.t -> Context.t tzresult Lwt.t

  val chain_id : chain_store -> Chain_id.t
end

module type T = sig
  type protocol_operation

  type operation_receipt

  type validation_state

  type chain_store

  type t

  val parse :
    Operation_hash.t -> Operation.t -> protocol_operation operation tzresult

  val create :
    chain_store ->
    ?protocol_data:Bytes.t ->
    predecessor:Store.Block.t ->
    live_operations:Operation_hash.Set.t ->
    timestamp:Time.Protocol.t ->
    unit ->
    t tzresult Lwt.t

  type result =
<<<<<<< HEAD
    | Applied of t * Proto.operation_receipt
    | Branch_delayed of error list
    | Branch_refused of error list
    | Refused of error list
    | Outdated

  val apply_operation : t -> Proto.operation_data operation -> result Lwt.t

  val validation_state : t -> Proto.validation_state
=======
    | Applied of t * operation_receipt
    | Branch_delayed of tztrace
    | Branch_refused of tztrace
    | Refused of tztrace
    | Outdated of tztrace

  val apply_operation : t -> protocol_operation operation -> result Lwt.t

  val validation_state : t -> validation_state
>>>>>>> e445371a

  val pp_result : Format.formatter -> result -> unit

  module Internal_for_tests : sig
    val to_applied :
      t -> (protocol_operation operation * operation_receipt) list
  end
end

(** Doesn't depend on heavy [Registered_protocol.T] for testability. *)
let safe_binary_of_bytes (encoding : 'a Data_encoding.t) (bytes : bytes) :
    'a tzresult =
  match Data_encoding.Binary.of_bytes_opt encoding bytes with
  | None -> error Parse_error
  | Some protocol_data -> ok protocol_data

module MakeAbstract
    (Chain_store : CHAIN_STORE)
    (Proto : Tezos_protocol_environment.PROTOCOL) :
  T
    with type protocol_operation = Proto.operation
     and type operation_receipt = Proto.operation_receipt
     and type validation_state = Proto.validation_state
     and type chain_store = Chain_store.chain_store = struct
  type protocol_operation = Proto.operation

  type operation_receipt = Proto.operation_receipt

  type validation_state = Proto.validation_state

  type chain_store = Chain_store.chain_store

  type t = {
    state : Proto.validation_state;
    applied : (protocol_operation operation * Proto.operation_receipt) list;
    live_operations : Operation_hash.Set.t;
  }

  type result =
    | Applied of t * Proto.operation_receipt
    | Branch_delayed of tztrace
    | Branch_refused of tztrace
    | Refused of tztrace
    | Outdated of tztrace

  let parse_unsafe (proto : bytes) : Proto.operation_data tzresult =
    safe_binary_of_bytes Proto.operation_data_encoding proto

  let parse hash (raw : Operation.t) =
    let size = Data_encoding.Binary.length Operation.encoding raw in
    if size > Proto.max_operation_data_length then
      error (Oversized_operation {size; max = Proto.max_operation_data_length})
    else
      parse_unsafe raw.proto >|? fun protocol_data ->
      {hash; raw; protocol = {Proto.shell = raw.Operation.shell; protocol_data}}

  let create chain_store ?protocol_data ~predecessor ~live_operations ~timestamp
      () =
    (* The prevalidation module receives input from the system byt handles
       protocol values. It translates timestamps here. *)
    let {
      Block_header.shell =
        {
          fitness = predecessor_fitness;
          timestamp = predecessor_timestamp;
          level = predecessor_level;
          _;
        };
      _;
    } =
      Store.Block.header predecessor
    in
<<<<<<< HEAD
    Store.Block.context chain_store predecessor >>=? fun predecessor_context ->
=======
    Chain_store.context chain_store predecessor >>=? fun predecessor_context ->
>>>>>>> e445371a
    let predecessor_hash = Store.Block.hash predecessor in
    Block_validation.update_testchain_status
      predecessor_context
      ~predecessor_hash
      timestamp
    >>= fun predecessor_context ->
    (match protocol_data with
    | None -> return_none
    | Some protocol_data -> (
        match
          Data_encoding.Binary.of_bytes_opt
            Proto.block_header_data_encoding
            protocol_data
        with
        | None -> failwith "Invalid block header"
        | Some protocol_data -> return_some protocol_data))
    >>=? fun protocol_data ->
    let predecessor_context =
      Shell_context.wrap_disk_context predecessor_context
    in
    Proto.begin_construction
      ~chain_id:(Chain_store.chain_id chain_store)
      ~predecessor_context
      ~predecessor_timestamp
      ~predecessor_fitness
      ~predecessor_level
      ~predecessor:predecessor_hash
      ~timestamp
      ?protocol_data
      ~cache:`Lazy
      ()
    >>=? fun state -> return {state; applied = []; live_operations}

  let apply_operation pv op =
    if Operation_hash.Set.mem op.hash pv.live_operations then
      (* As of November 2021, it is dubious that this case can happen.
         If it can, it is more likely to be because of a consensus operation;
         hence the returned error. *)
      Lwt.return (Outdated [Endorsement_branch_not_live])
    else
      protect (fun () -> Proto.apply_operation pv.state op.protocol)
      >|= function
      | Ok (state, receipt) -> (
          let pv =
            {
              state;
              applied = (op, receipt) :: pv.applied;
              live_operations =
                Operation_hash.Set.add op.hash pv.live_operations;
            }
          in
          match
            Data_encoding.Binary.(
              of_bytes_exn
                Proto.operation_receipt_encoding
                (to_bytes_exn Proto.operation_receipt_encoding receipt))
          with
          | receipt -> Applied (pv, receipt)
          | exception exn ->
              Refused
                [Validation_errors.Cannot_serialize_operation_metadata; Exn exn]
          )
      | Error trace -> (
          match classify_trace trace with
<<<<<<< HEAD
          | `Branch -> Branch_refused trace
          | `Permanent -> Refused trace
          | `Temporary -> Branch_delayed trace)
=======
          | Branch -> Branch_refused trace
          | Permanent -> Refused trace
          | Temporary -> Branch_delayed trace
          | Outdated -> Outdated trace)
>>>>>>> e445371a

  let validation_state {state; _} = state

  let pp_result ppf =
    let open Format in
    function
    | Applied _ -> pp_print_string ppf "applied"
    | Branch_delayed err -> fprintf ppf "branch delayed (%a)" pp_print_trace err
    | Branch_refused err -> fprintf ppf "branch refused (%a)" pp_print_trace err
    | Refused err -> fprintf ppf "refused (%a)" pp_print_trace err
    | Outdated err -> fprintf ppf "outdated (%a)" pp_print_trace err

  module Internal_for_tests = struct
    let to_applied {applied; _} = applied
  end
end

<<<<<<< HEAD
=======
module Production_chain_store :
  CHAIN_STORE with type chain_store = Store.chain_store = struct
  type chain_store = Store.chain_store

  let context = Store.Block.context

  let chain_id = Store.Chain.chain_id
end

module Make (Proto : Tezos_protocol_environment.PROTOCOL) :
  T
    with type protocol_operation = Proto.operation
     and type operation_receipt = Proto.operation_receipt
     and type validation_state = Proto.validation_state
     and type chain_store = Production_chain_store.chain_store =
  MakeAbstract (Production_chain_store) (Proto)

>>>>>>> e445371a
module Internal_for_tests = struct
  let to_raw {raw; _} = raw

  let make_operation op oph data = {hash = oph; raw = op; protocol = data}

  let safe_binary_of_bytes = safe_binary_of_bytes

  module type CHAIN_STORE = CHAIN_STORE

  module Make = MakeAbstract
end<|MERGE_RESOLUTION|>--- conflicted
+++ resolved
@@ -79,17 +79,6 @@
     t tzresult Lwt.t
 
   type result =
-<<<<<<< HEAD
-    | Applied of t * Proto.operation_receipt
-    | Branch_delayed of error list
-    | Branch_refused of error list
-    | Refused of error list
-    | Outdated
-
-  val apply_operation : t -> Proto.operation_data operation -> result Lwt.t
-
-  val validation_state : t -> Proto.validation_state
-=======
     | Applied of t * operation_receipt
     | Branch_delayed of tztrace
     | Branch_refused of tztrace
@@ -99,7 +88,6 @@
   val apply_operation : t -> protocol_operation operation -> result Lwt.t
 
   val validation_state : t -> validation_state
->>>>>>> e445371a
 
   val pp_result : Format.formatter -> result -> unit
 
@@ -172,11 +160,7 @@
     } =
       Store.Block.header predecessor
     in
-<<<<<<< HEAD
-    Store.Block.context chain_store predecessor >>=? fun predecessor_context ->
-=======
     Chain_store.context chain_store predecessor >>=? fun predecessor_context ->
->>>>>>> e445371a
     let predecessor_hash = Store.Block.hash predecessor in
     Block_validation.update_testchain_status
       predecessor_context
@@ -241,16 +225,10 @@
           )
       | Error trace -> (
           match classify_trace trace with
-<<<<<<< HEAD
-          | `Branch -> Branch_refused trace
-          | `Permanent -> Refused trace
-          | `Temporary -> Branch_delayed trace)
-=======
           | Branch -> Branch_refused trace
           | Permanent -> Refused trace
           | Temporary -> Branch_delayed trace
           | Outdated -> Outdated trace)
->>>>>>> e445371a
 
   let validation_state {state; _} = state
 
@@ -268,8 +246,6 @@
   end
 end
 
-<<<<<<< HEAD
-=======
 module Production_chain_store :
   CHAIN_STORE with type chain_store = Store.chain_store = struct
   type chain_store = Store.chain_store
@@ -287,7 +263,6 @@
      and type chain_store = Production_chain_store.chain_store =
   MakeAbstract (Production_chain_store) (Proto)
 
->>>>>>> e445371a
 module Internal_for_tests = struct
   let to_raw {raw; _} = raw
 
