(*****************************************************************************)
(*                                                                           *)
(* Open Source License                                                       *)
(* Copyright (c) 2018 Dynamic Ledger Solutions, Inc. <contact@tezos.com>     *)
(*                                                                           *)
(* Permission is hereby granted, free of charge, to any person obtaining a   *)
(* copy of this software and associated documentation files (the "Software"),*)
(* to deal in the Software without restriction, including without limitation *)
(* the rights to use, copy, modify, merge, publish, distribute, sublicense,  *)
(* and/or sell copies of the Software, and to permit persons to whom the     *)
(* Software is furnished to do so, subject to the following conditions:      *)
(*                                                                           *)
(* The above copyright notice and this permission notice shall be included   *)
(* in all copies or substantial portions of the Software.                    *)
(*                                                                           *)
(* THE SOFTWARE IS PROVIDED "AS IS", WITHOUT WARRANTY OF ANY KIND, EXPRESS OR*)
(* IMPLIED, INCLUDING BUT NOT LIMITED TO THE WARRANTIES OF MERCHANTABILITY,  *)
(* FITNESS FOR A PARTICULAR PURPOSE AND NONINFRINGEMENT. IN NO EVENT SHALL   *)
(* THE AUTHORS OR COPYRIGHT HOLDERS BE LIABLE FOR ANY CLAIM, DAMAGES OR OTHER*)
(* LIABILITY, WHETHER IN AN ACTION OF CONTRACT, TORT OR OTHERWISE, ARISING   *)
(* FROM, OUT OF OR IN CONNECTION WITH THE SOFTWARE OR THE USE OR OTHER       *)
(* DEALINGS IN THE SOFTWARE.                                                 *)
(*                                                                           *)
(*****************************************************************************)

open Store

let (>>=) = Lwt.bind
let (>|=) = Lwt.(>|=)
let (//) = Filename.concat

(** Basic blocks *)

let genesis_block =
  Block_hash.of_b58check_exn
    "BLockGenesisGenesisGenesisGenesisGenesisGeneskvg68z"

let genesis_protocol =
  Protocol_hash.of_b58check_exn
    "ProtoDemoDemoDemoDemoDemoDemoDemoDemoDemoDemoD3c8k9"

let genesis_time = Time.Protocol.of_seconds 0L

(** *)

let mapsize = 4_096_000_000L (* ~4 GiB *)

let wrap_store_init f _ () =
  Lwt_utils_unix.with_tempdir "tezos_test_" begin fun base_dir ->
    let root = base_dir // "store" in
    Store.init ~mapsize root >>= function
    | Ok store ->
        Lwt.finalize
          (fun () -> f store)
          (fun () -> Store.close store ; Lwt.return_unit)
    | Error err ->
        Format.kasprintf Pervasives.failwith
          "@[Cannot initialize store:@ %a@]" pp_print_error err
  end

let wrap_raw_store_init f _ () =
  Lwt_utils_unix.with_tempdir "tezos_test_" begin fun base_dir ->
    let root = base_dir // "store" in
    Raw_store.init ~mapsize root >>= function
    | Ok store ->
        Lwt.finalize
          (fun () -> f store)
          (fun () -> Raw_store.close store ; Lwt.return_unit)
    | Error err ->
        Format.kasprintf Pervasives.failwith
          "@[Cannot initialize store:@ %a@]" pp_print_error err
  end

let test_init _ = Lwt.return_unit

let chain_id = Chain_id.of_block_hash genesis_block

(** Operation store *)

let make proto : Operation.t =
  { shell = { branch = genesis_block } ; proto }

let op1 = make (MBytes.of_string "Capadoce")
let oph1 = Operation.hash op1
let op2 = make (MBytes.of_string "Kivu")
let oph2 = Operation.hash op2


(** Block store *)

let lolblock ?(operations = []) header =
  let operations_hash =
    Operation_list_list_hash.compute
      [Operation_list_hash.compute operations] in
<<<<<<< HEAD
  { Store.Block.header =
      { Block_header.shell =
          { timestamp = Time.of_seconds (Random.int64 1500L) ;
            level = 0l ; (* dummy *)
            proto_level = 0 ; (* dummy *)
            validation_passes = Random.int 32 ;
            predecessor = genesis_block ; operations_hash ;
            fitness = [MBytes.of_string @@ string_of_int @@ String.length header;
                       MBytes.of_string @@ string_of_int @@ 12] ;
            context = Context_hash.zero } ;
        protocol_data = MBytes.of_string header ;
      } ;
    metadata = MBytes.create 0 ;
    max_operations_ttl = 0 ;
    message = None ;
    context = Context_hash.zero ;
    last_allowed_fork_level = 0l ;
  }

let b1 = lolblock "Blop !"
let bh1 = Block_header.hash b1.header
let b2 = lolblock "Tacatlopo"
let bh2 = Block_header.hash b2.header
let b3 = lolblock ~operations:[oph1;oph2] "Persil"
let bh3 = Block_header.hash b3.header
=======
  let block_header =
    { Block_header.shell =
        { timestamp = Time.Protocol.of_seconds (Random.int64 1500L) ;
          level = 0l ; (* dummy *)
          proto_level = 0 ; (* dummy *)
          validation_passes = Random.int 32 ;
          predecessor = genesis_block ; operations_hash ;
          fitness = [MBytes.of_string @@ string_of_int @@ String.length header;
                     MBytes.of_string @@ string_of_int @@ 12] ;
          context = Context_hash.zero } ;
      protocol_data = MBytes.of_string header ; } in
  let block_contents =
    { header = block_header ;
      Store.Block.metadata = MBytes.create 0 ;
      max_operations_ttl = 0 ;
      message = None ;
      context = Context_hash.zero ;
      last_allowed_fork_level = 0l ;
    } in block_header, block_contents

let (b1_header,b1_contents) as b1 = lolblock "Blop !"
let bh1 = Block_header.hash b1_header
let (b2_header,b2_contents) as b2 = lolblock "Tacatlopo"
let bh2 = Block_header.hash b2_header
let (b3_header,b3_contents) as b3 = lolblock ~operations:[oph1;oph2] "Persil"
let bh3 = Block_header.hash b3_header
>>>>>>> 6ffabdd8
let bh3' =
  let raw = Bytes.of_string @@ Block_hash.to_string bh3 in
  Bytes.set raw 31 '\000' ;
  Bytes.set raw 30 '\000' ;
  Block_hash.of_string_exn @@ Bytes.to_string raw

let equal (b1: Store.Block.contents) (b2: Store.Block.contents) =
  Block_header.equal b1.header b2.header &&
  b1.message = b2.message

let check_block s h b =
  Store.Block.Contents.read (s, h) >>= function
<<<<<<< HEAD
  | Ok b' when equal b b' -> Lwt.return_unit
  | Ok _ ->
      Format.eprintf
        "Error while reading block %a\n%!"
        Block_hash.pp_short h ;
      exit 1
=======
  | Ok bc' ->
      begin
        Store.Block.Pruned_contents.read (s, h) >>= function
        | Ok { header } when  equal b (header, bc') ->
            Lwt.return_unit
        | Ok _ ->
            Format.eprintf
              "Error while reading block %a\n%!"
              Block_hash.pp_short h ;
            exit 1
        | Error err ->
            Format.eprintf "@[Error while reading block header %a:@ %a\n@]"
              Block_hash.pp_short h
              pp_print_error err ;
            exit 1
      end
>>>>>>> 6ffabdd8
  | Error err ->
      Format.eprintf "@[Error while reading block %a:@ %a\n@]"
        Block_hash.pp_short h
        pp_print_error err ;
      exit 1

let test_block s =
  let s = Store.Chain.get s chain_id in
  let s = Store.Block.get s in
<<<<<<< HEAD
  Block.Contents.store (s, bh1) b1 >>= fun () ->
  Block.Contents.store (s, bh2) b2 >>= fun () ->
  Block.Contents.store (s, bh3) b3 >>= fun () ->
=======
  Block.Contents.store (s, bh1) b1_contents >>= fun () ->
  Block.Contents.store (s, bh2) b2_contents >>= fun () ->
  Block.Contents.store (s, bh3) b3_contents >>= fun () ->
  Block.Pruned_contents.store (s, bh1) { header = b1_header } >>= fun () ->
  Block.Pruned_contents.store (s, bh2) { header = b2_header } >>= fun () ->
  Block.Pruned_contents.store (s, bh3) { header = b3_header } >>= fun () ->
>>>>>>> 6ffabdd8
  check_block s bh1 b1 >>= fun () ->
  check_block s bh2 b2 >>= fun () ->
  check_block s bh3 b3

let test_expand s =
  let s = Store.Chain.get s chain_id in
  let s = Store.Block.get s in
<<<<<<< HEAD
  Block.Contents.store (s, bh1) b1 >>= fun () ->
  Block.Contents.store (s, bh2) b2 >>= fun () ->
  Block.Contents.store (s, bh3) b3 >>= fun () ->
  Block.Contents.store (s, bh3') b3 >>= fun () ->
=======
  Block.Contents.store (s, bh1) b1_contents >>= fun () ->
  Block.Contents.store (s, bh2) b2_contents >>= fun () ->
  Block.Contents.store (s, bh3) b3_contents >>= fun () ->
  Block.Contents.store (s, bh3') b3_contents >>= fun () ->
  Block.Pruned_contents.store (s, bh1) { header = b1_header } >>= fun () ->
  Block.Pruned_contents.store (s, bh2) { header = b2_header } >>= fun () ->
  Block.Pruned_contents.store (s, bh3) { header = b3_header } >>= fun () ->
  Block.Pruned_contents.store (s, bh3') { header = b3_header } >>= fun () ->
>>>>>>> 6ffabdd8
  Base58.complete (Block_hash.to_short_b58check bh1) >>= fun res ->
  Assert.equal_string_list ~msg:__LOC__ res [Block_hash.to_b58check bh1] ;
  Base58.complete (Block_hash.to_short_b58check bh2) >>= fun res ->
  Assert.equal_string_list ~msg:__LOC__ res [Block_hash.to_b58check bh2] ;
  Base58.complete (Block_hash.to_short_b58check bh3) >>= fun res ->
  Assert.equal_string_list ~msg:__LOC__
    (List.sort String.compare res)
    [Block_hash.to_b58check bh3' ; Block_hash.to_b58check bh3] ;
  Lwt.return_unit


(** Generic store *)

let check (type t)
    (module Store: Store_sigs.STORE with type t = t) (s: Store.t) k d =
  Store.read_opt s k >|= function
  | Some d' when MBytes.equal d d' -> ()
  | Some d' ->
      Assert.fail_msg ~expected:(MBytes.to_string d) ~given:(MBytes.to_string d')
        "Error while reading key %d %S\n%!"
        Cstruct.(compare (of_bigarray d) (of_bigarray d')) (String.concat Filename.dir_sep k)
  | None ->
      Assert.fail_msg ~expected:(MBytes.to_string d) ~given:""
        "Error while reading key %S\n%!" (String.concat Filename.dir_sep k)

let check_none (type t)
    (module Store: Store_sigs.STORE with type t = t) (s: Store.t) k =
  Store.read_opt s k >|= function
  | None -> ()
  | Some _ ->
      Assert.fail_msg
        "Error while reading non-existent key %S\n%!"
        (String.concat Filename.dir_sep k)

let test_generic (type t)
    (module Store: Store_sigs.STORE with type t = t) (s: Store.t) =
  Store.store s ["day";"current"] (MBytes.of_string "Mercredi") >>= fun () ->
  Store.store s ["day";"next"] (MBytes.of_string "Jeudi") >>= fun () ->
  Store.store s ["day";"truc";"chose"] (MBytes.of_string "Vendredi") >>= fun () ->
  check (module Store) s ["day";"current"] (MBytes.of_string "Mercredi") >>= fun () ->
  check (module Store) s ["day";"next"] (MBytes.of_string "Jeudi") >>= fun () ->
  check_none (module Store) s ["day"]

let list (type t)
    (module Store: Store_sigs.STORE with type t = t) (s: Store.t) k =
  Store.keys s k

let test_generic_list (type t)
    (module Store: Store_sigs.STORE with type t = t) (s: Store.t) =
  Store.store s ["a"; "b"] (MBytes.of_string "Novembre") >>= fun () ->
  Store.store s ["a"; "c"] (MBytes.of_string "Juin") >>= fun () ->
  Store.store s ["a"; "d"; "e"] (MBytes.of_string "Septembre") >>= fun () ->
  Store.store s ["f";] (MBytes.of_string "Avril") >>= fun () ->
  Store.store s ["g"; "h"] (MBytes.of_string "Avril") >>= fun () ->
  list (module Store) s [] >>= fun l ->
  Assert.equal_string_list_list ~msg:__LOC__
    [["a";"b"];["a";"c"];["a";"d";"e"];["f"];["g";"h"]]
    (List.sort compare l) ;
  list (module Store) s ["a"] >>= fun l ->
  Assert.equal_string_list_list
    ~msg:__LOC__ [["a";"b"]; ["a";"c"]; ["a";"d";"e"]]
    (List.sort compare l) ;
  list (module Store) s ["f"] >>= fun l ->
  Assert.equal_string_list_list ~msg:__LOC__ [] l ;
  list (module Store) s ["g"] >>= fun l ->
  Assert.equal_string_list_list ~msg:__LOC__ [["g";"h"]] (List.sort compare l) ;
  list (module Store) s ["i"] >>= fun l ->
  Assert.equal_string_list_list ~msg:__LOC__ [] l ;
  Lwt.return_unit

(** HashSet *)

open Store_helpers

let test_hashset (type t)
    (module Store: Store_sigs.STORE with type t = t) (s: Store.t) =
  let module BlockSet = Block_hash.Set in
  let module StoreSet =
    Make_buffered_set
      (Make_substore(Store)(struct let name = ["test_set"] end))
      (Block_hash)
      (BlockSet) in
  let bhset = BlockSet.(add bh2 (add bh1 empty)) in
  StoreSet.store_all s bhset >>= fun () ->
  StoreSet.read_all s >>= fun bhset' ->
  Assert.equal_block_set ~msg:__LOC__ bhset bhset' ;
  let bhset2 = BlockSet.(bhset |> add bh3 |> remove bh1) in
  StoreSet.store_all s bhset2 >>= fun () ->
  StoreSet.read_all s >>= fun bhset2' ->
  Assert.equal_block_set ~msg:__LOC__ bhset2 bhset2' ;
  StoreSet.fold s ~init:BlockSet.empty
    ~f:(fun bh acc -> Lwt.return (BlockSet.add bh acc)) >>= fun bhset2'' ->
  Assert.equal_block_set ~msg:__LOC__ bhset2 bhset2'' ;
  Store.store s ["day";"current"] (MBytes.of_string "Mercredi") >>= fun () ->
  StoreSet.remove_all s >>= fun () ->
  StoreSet.read_all s >>= fun empty ->
  Assert.equal_block_set ~msg:__LOC__ BlockSet.empty empty ;
  check (module Store) s ["day";"current"] (MBytes.of_string "Mercredi") >>= fun () ->
  Lwt.return_unit


(** HashMap *)

let test_hashmap (type t)
    (module Store: Store_sigs.STORE with type t = t) (s: Store.t) =
  let module BlockMap = Block_hash.Map in
  let module StoreMap =
    Make_buffered_map
      (Make_substore(Store)(struct let name = ["test_map"] end))
      (Block_hash)
      (Make_value(struct
         type t = int * char
         let encoding =
           Data_encoding.(tup2 int31 (conv int_of_char char_of_int int8))
       end))
      (BlockMap) in
  let eq = (=) in
  let map = BlockMap.(empty |> add bh1 (1, 'a') |> add bh2 (2, 'b')) in
  StoreMap.store_all s map >>= fun () ->
  StoreMap.read_all s >>= fun map' ->
  Assert.equal_block_map ~msg:__LOC__ ~eq map map' ;
  let map2 = map |> BlockMap.add bh3 (3, 'c') |> BlockMap.remove bh1 in
  StoreMap.store_all s map2 >>= fun () ->
  StoreMap.read_all s >>= fun map2' ->
  Assert.equal_block_map ~msg:__LOC__ ~eq map2 map2' ;
  Lwt.return_unit

(** Functors *)

let test_single (type t)
    (module Store: Store_sigs.STORE with type t = t) (s: Store.t) =
  let module Single =
    Make_single_store
      (Store)
      (struct let name = ["plop"] end)
      (Make_value(struct
         type t = int * string
         let encoding = Data_encoding.(tup2 int31 string)
       end)) in
  Single.known s >>= fun known ->
  Assert.is_false ~msg:__LOC__ known ;
  Single.read_opt s >>= fun v' ->
  Assert.equal ~msg:__LOC__ None v' ;
  let v = (3, "Non!") in
  Single.store s v >>= fun () ->
  Single.known s >>= fun known ->
  Assert.is_true ~msg:__LOC__ known ;
  Single.read_opt s >>= fun v' ->
  Assert.equal ~msg:__LOC__ (Some v) v' ;
  Single.remove s >>= fun () ->
  Single.known s >>= fun known ->
  Assert.is_false ~msg:__LOC__ known ;
  Single.read_opt s >>= fun v' ->
  Assert.equal ~msg:__LOC__ None v' ;
  Lwt.return_unit

module Sub =
  Make_substore(Raw_store)(struct let name = ["plop";"plip"] end)

module SubBlocks =
  Make_indexed_substore
    (Make_substore(Raw_store)(struct let name = ["blocks"] end))
    (Block_hash)

module SubBlocksSet =
  SubBlocks.Make_buffered_set
    (struct let name = ["test_set"] end)
    (Block_hash.Set)

module SubBlocksMap =
  SubBlocks.Make_buffered_map
    (struct let name = ["test_map"] end)
    (Make_value(struct
       type t = int * string
       let encoding = Data_encoding.(tup2 int31 string)
     end))
    (Block_hash.Map)

let test_subblock s =
  SubBlocksSet.known s bh1 >>= fun known ->
  Assert.is_false ~msg:__LOC__ known ;
  SubBlocksSet.store s bh1 >>= fun () ->
  SubBlocksSet.store s bh2 >>= fun () ->
  SubBlocksSet.known s bh2 >>= fun known ->
  Assert.is_true ~msg:__LOC__ known ;
  SubBlocksSet.read_all s >>= fun set ->
  let set' = Block_hash.Set.(empty |> add bh1 |> add bh2) in
  Assert.equal_block_set ~msg:__LOC__ set set' ;
  SubBlocksSet.remove s bh2 >>= fun () ->
  let set = Block_hash.Set.(empty |> add bh3' |> add bh3) in
  SubBlocksSet.store_all s set >>= fun () ->
  SubBlocksSet.elements s >>= fun elts ->
  Assert.equal_block_hash_list ~msg:__LOC__
    (List.sort Block_hash.compare elts)
    (List.sort Block_hash.compare [bh3 ; bh3']) ;
  SubBlocksSet.store s bh2 >>= fun () ->
  SubBlocksSet.remove s bh3 >>= fun () ->
  SubBlocksSet.elements s >>= fun elts ->
  Assert.equal_block_hash_list ~msg:__LOC__
    (List.sort Block_hash.compare elts)
    (List.sort Block_hash.compare [bh2 ; bh3']) ;
  SubBlocksMap.known s bh1 >>= fun known ->
  Assert.is_false ~msg:__LOC__ known ;
  let v1 = (3, "Non!")
  and v2 = (12, "Beurk.") in
  SubBlocksMap.store s bh1 v1 >>= fun () ->
  SubBlocksMap.store s bh2 v2 >>= fun () ->
  SubBlocksMap.known s bh1 >>= fun known ->
  SubBlocksMap.read_opt s bh1 >>= fun v1' ->
  Assert.equal ~msg:__LOC__ (Some v1) v1' ;
  Assert.is_true ~msg:__LOC__ known ;
  let map = Block_hash.Map.(empty |> add bh1 v1 |> add bh2 v2) in
  SubBlocksMap.read_all s >>= fun map' ->
  Assert.equal_block_map ~eq:(=) ~msg:__LOC__ map map' ;

  SubBlocksSet.remove_all s >>= fun () ->
  SubBlocksSet.elements s >>= fun elts ->
  Assert.equal_block_hash_list ~msg:__LOC__ elts [] ;

  SubBlocksMap.read_all s >>= fun map' ->
  Assert.equal_block_map ~eq:(=) ~msg:__LOC__ map map' ;

  SubBlocksSet.store s bh3 >>= fun () ->

  SubBlocks.indexes s >>= fun keys ->
  Assert.equal_block_hash_list ~msg:__LOC__
    (List.sort Block_hash.compare keys)
    (List.sort Block_hash.compare [bh1;bh2;bh3]) ;

  Lwt.return_unit

module SubSubBlocks =
  Make_indexed_substore
    (Make_substore(SubBlocks.Store)(struct let name = ["sub_blocks"] end))
    (Block_hash)

(** *)

let tests_raw : (string * (Raw_store.t -> unit Lwt.t)) list = [

  "init", test_init ;

  "generic", test_generic (module Raw_store) ;
  "generic_substore", test_generic (module Sub) ;
  "generic_indexedstore",
  (fun s -> test_generic (module SubBlocks.Store) (s, bh1)) ;
  "generic_indexedsubstore",
  (fun s -> test_generic (module SubSubBlocks.Store) ((s, bh1), bh2)) ;

  "single", test_single (module Raw_store) ;
  "single_substore", test_single (module Sub) ;
  "single_indexedstore",
  (fun s -> test_single (module SubBlocks.Store) (s, bh1)) ;
  "single_indexedsubstore",
  (fun s -> test_single (module SubSubBlocks.Store) ((s, bh1), bh2)) ;

  "generic_list", test_generic_list (module Raw_store);
  "generic_substore_list", test_generic_list (module Sub);
  "generic_indexedstore_list",
  (fun s -> test_generic_list (module SubBlocks.Store) (s, bh1));
  "generic_indexedsubstore_list",
  (fun s -> test_generic_list (module SubSubBlocks.Store) ((s, bh1), bh2)) ;

  "hashset", test_hashset (module Raw_store) ;
  "hashset_substore", test_hashset (module Sub) ;
  "hashset_indexedstore",
  (fun s -> test_hashset (module SubBlocks.Store) (s, bh1));
  "hashset_indexedsubstore",
  (fun s -> test_hashset (module SubSubBlocks.Store) ((s, bh1), bh2)) ;

  "hashmap", test_hashmap (module Raw_store) ;
  "hashmap_substore", test_hashmap (module Sub) ;
  "hashmap_indexedstore",
  (fun s -> test_hashmap (module SubBlocks.Store) (s, bh1));
  "hashmap_indexedsubstore",
  (fun s -> test_hashmap (module SubSubBlocks.Store) ((s, bh1), bh2)) ;

  "subblock", test_subblock ;

]

let tests : (string * (Store.t -> unit Lwt.t)) list = [
  "expand", test_expand ;
  "block", test_block ;
]

let tests =
  List.map
    (fun (s, f) -> Alcotest_lwt.test_case s `Quick (wrap_raw_store_init f))
    tests_raw @
  List.map
    (fun (s, f) -> Alcotest_lwt.test_case s `Quick (wrap_store_init f))
    tests<|MERGE_RESOLUTION|>--- conflicted
+++ resolved
@@ -92,33 +92,6 @@
   let operations_hash =
     Operation_list_list_hash.compute
       [Operation_list_hash.compute operations] in
-<<<<<<< HEAD
-  { Store.Block.header =
-      { Block_header.shell =
-          { timestamp = Time.of_seconds (Random.int64 1500L) ;
-            level = 0l ; (* dummy *)
-            proto_level = 0 ; (* dummy *)
-            validation_passes = Random.int 32 ;
-            predecessor = genesis_block ; operations_hash ;
-            fitness = [MBytes.of_string @@ string_of_int @@ String.length header;
-                       MBytes.of_string @@ string_of_int @@ 12] ;
-            context = Context_hash.zero } ;
-        protocol_data = MBytes.of_string header ;
-      } ;
-    metadata = MBytes.create 0 ;
-    max_operations_ttl = 0 ;
-    message = None ;
-    context = Context_hash.zero ;
-    last_allowed_fork_level = 0l ;
-  }
-
-let b1 = lolblock "Blop !"
-let bh1 = Block_header.hash b1.header
-let b2 = lolblock "Tacatlopo"
-let bh2 = Block_header.hash b2.header
-let b3 = lolblock ~operations:[oph1;oph2] "Persil"
-let bh3 = Block_header.hash b3.header
-=======
   let block_header =
     { Block_header.shell =
         { timestamp = Time.Protocol.of_seconds (Random.int64 1500L) ;
@@ -145,27 +118,20 @@
 let bh2 = Block_header.hash b2_header
 let (b3_header,b3_contents) as b3 = lolblock ~operations:[oph1;oph2] "Persil"
 let bh3 = Block_header.hash b3_header
->>>>>>> 6ffabdd8
 let bh3' =
   let raw = Bytes.of_string @@ Block_hash.to_string bh3 in
   Bytes.set raw 31 '\000' ;
   Bytes.set raw 30 '\000' ;
   Block_hash.of_string_exn @@ Bytes.to_string raw
 
-let equal (b1: Store.Block.contents) (b2: Store.Block.contents) =
-  Block_header.equal b1.header b2.header &&
-  b1.message = b2.message
+let equal
+    (b1_header,b1_contents : Block_header.t * Store.Block.contents)
+    (b2_header,b2_contents : Block_header.t * Store.Block.contents) =
+  Block_header.equal b1_header b2_header &&
+  b1_contents.message = b2_contents.message
 
 let check_block s h b =
   Store.Block.Contents.read (s, h) >>= function
-<<<<<<< HEAD
-  | Ok b' when equal b b' -> Lwt.return_unit
-  | Ok _ ->
-      Format.eprintf
-        "Error while reading block %a\n%!"
-        Block_hash.pp_short h ;
-      exit 1
-=======
   | Ok bc' ->
       begin
         Store.Block.Pruned_contents.read (s, h) >>= function
@@ -182,7 +148,6 @@
               pp_print_error err ;
             exit 1
       end
->>>>>>> 6ffabdd8
   | Error err ->
       Format.eprintf "@[Error while reading block %a:@ %a\n@]"
         Block_hash.pp_short h
@@ -192,18 +157,12 @@
 let test_block s =
   let s = Store.Chain.get s chain_id in
   let s = Store.Block.get s in
-<<<<<<< HEAD
-  Block.Contents.store (s, bh1) b1 >>= fun () ->
-  Block.Contents.store (s, bh2) b2 >>= fun () ->
-  Block.Contents.store (s, bh3) b3 >>= fun () ->
-=======
   Block.Contents.store (s, bh1) b1_contents >>= fun () ->
   Block.Contents.store (s, bh2) b2_contents >>= fun () ->
   Block.Contents.store (s, bh3) b3_contents >>= fun () ->
   Block.Pruned_contents.store (s, bh1) { header = b1_header } >>= fun () ->
   Block.Pruned_contents.store (s, bh2) { header = b2_header } >>= fun () ->
   Block.Pruned_contents.store (s, bh3) { header = b3_header } >>= fun () ->
->>>>>>> 6ffabdd8
   check_block s bh1 b1 >>= fun () ->
   check_block s bh2 b2 >>= fun () ->
   check_block s bh3 b3
@@ -211,12 +170,6 @@
 let test_expand s =
   let s = Store.Chain.get s chain_id in
   let s = Store.Block.get s in
-<<<<<<< HEAD
-  Block.Contents.store (s, bh1) b1 >>= fun () ->
-  Block.Contents.store (s, bh2) b2 >>= fun () ->
-  Block.Contents.store (s, bh3) b3 >>= fun () ->
-  Block.Contents.store (s, bh3') b3 >>= fun () ->
-=======
   Block.Contents.store (s, bh1) b1_contents >>= fun () ->
   Block.Contents.store (s, bh2) b2_contents >>= fun () ->
   Block.Contents.store (s, bh3) b3_contents >>= fun () ->
@@ -225,7 +178,6 @@
   Block.Pruned_contents.store (s, bh2) { header = b2_header } >>= fun () ->
   Block.Pruned_contents.store (s, bh3) { header = b3_header } >>= fun () ->
   Block.Pruned_contents.store (s, bh3') { header = b3_header } >>= fun () ->
->>>>>>> 6ffabdd8
   Base58.complete (Block_hash.to_short_b58check bh1) >>= fun res ->
   Assert.equal_string_list ~msg:__LOC__ res [Block_hash.to_b58check bh1] ;
   Base58.complete (Block_hash.to_short_b58check bh2) >>= fun res ->
