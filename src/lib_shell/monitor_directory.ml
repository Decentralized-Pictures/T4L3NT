--- conflicted
+++ resolved
@@ -84,11 +84,7 @@
             | None ->
                 Lwt.return_false (* won't happen *)
             | Some pred ->
-<<<<<<< HEAD
-                State.Block.context pred
-=======
                 State.Block.context_exn pred
->>>>>>> fc8990b1
                 >>= fun context ->
                 Context.get_protocol context
                 >>= fun protocol ->
@@ -100,11 +96,7 @@
         | [] ->
             Lwt.return_true
         | protocols ->
-<<<<<<< HEAD
-            State.Block.context block
-=======
             State.Block.context_exn block
->>>>>>> fc8990b1
             >>= fun context ->
             Context.get_protocol context
             >>= fun next_protocol ->
@@ -149,11 +141,7 @@
             | [] ->
                 Lwt.return_true
             | protocols ->
-<<<<<<< HEAD
-                State.Block.context block
-=======
                 State.Block.context_exn block
->>>>>>> fc8990b1
                 >>= fun context ->
                 Context.get_protocol context
                 >>= fun next_protocol ->
