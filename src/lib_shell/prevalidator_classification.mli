--- conflicted
+++ resolved
@@ -39,12 +39,9 @@
 val map :
   'protocol_data bounded_map ->
   ('protocol_data Prevalidation.operation * tztrace) Operation_hash.Map.t
-<<<<<<< HEAD
-=======
 
 (** [cardinal bounded_map] gets the cardinal of the underling map of the [bounded_map] *)
 val cardinal : 'protocol_data bounded_map -> int
->>>>>>> 55b3bab8
 
 type parameters = {
   map_size_limit : int;
@@ -85,19 +82,10 @@
   branch_refused : 'protocol_data bounded_map;
   branch_delayed : 'protocol_data bounded_map;
   mutable applied_rev : 'protocol_data Prevalidation.operation list;
-<<<<<<< HEAD
-  mutable prechecked :
-    'protocol_data Prevalidation.operation Operation_hash.Map.t;
-  mutable unparsable : Operation_hash.Set.t;
-  mutable in_mempool :
-    ('protocol_data Prevalidation.operation * classification)
-    Operation_hash.Map.t;
-=======
   mutable prechecked : 'protocol_data Prevalidation.operation Sized_map.t;
   mutable unparsable : Operation_hash.Set.t;
   mutable in_mempool :
     ('protocol_data Prevalidation.operation * classification) Sized_map.t;
->>>>>>> 55b3bab8
 }
 
 (** [create parameters] returns an empty {!t} whose bounded maps hold
