(*****************************************************************************)
(*                                                                           *)
(* Open Source License                                                       *)
(* Copyright (c) 2018-2021 Tarides <contact@tarides.com>                     *)
(*                                                                           *)
(* Permission is hereby granted, free of charge, to any person obtaining a   *)
(* copy of this software and associated documentation files (the "Software"),*)
(* to deal in the Software without restriction, including without limitation *)
(* the rights to use, copy, modify, merge, publish, distribute, sublicense,  *)
(* and/or sell copies of the Software, and to permit persons to whom the     *)
(* Software is furnished to do so, subject to the following conditions:      *)
(*                                                                           *)
(* The above copyright notice and this permission notice shall be included   *)
(* in all copies or substantial portions of the Software.                    *)
(*                                                                           *)
(* THE SOFTWARE IS PROVIDED "AS IS", WITHOUT WARRANTY OF ANY KIND, EXPRESS OR*)
(* IMPLIED, INCLUDING BUT NOT LIMITED TO THE WARRANTIES OF MERCHANTABILITY,  *)
(* FITNESS FOR A PARTICULAR PURPOSE AND NONINFRINGEMENT. IN NO EVENT SHALL   *)
(* THE AUTHORS OR COPYRIGHT HOLDERS BE LIABLE FOR ANY CLAIM, DAMAGES OR OTHER*)
(* LIABILITY, WHETHER IN AN ACTION OF CONTRACT, TORT OR OTHERWISE, ARISING   *)
(* FROM, OUT OF OR IN CONNECTION WITH THE SOFTWARE OR THE USE OR OTHER       *)
(* DEALINGS IN THE SOFTWARE.                                                 *)
(*                                                                           *)
(*****************************************************************************)

(** Context serialization format. *)

module Hash : sig
  include Irmin.Hash.S

  val to_raw_string : t -> string

  val to_context_hash : t -> Context_hash.t

  val of_context_hash : Context_hash.t -> t
end

module Conf : Irmin_pack.Conf.S

module Contents : Irmin.Contents.S with type t = bytes

module Metadata : Irmin.Metadata.S with type t = unit

module Path : Irmin.Path.S with type step = string and type t = string list

module Branch : Irmin.Branch.S with type t = string

<<<<<<< HEAD
=======
(* Note: [Irmin.Private] contains backend-specific modules and module types.
   These are intended to be consumed by [lib_context] but not to appear in its
   main public API. *)

>>>>>>> 0bdf2e90
module Node : Irmin.Private.Node.Maker

module Commit : Irmin.Private.Commit.Maker

module Info = Irmin.Info<|MERGE_RESOLUTION|>--- conflicted
+++ resolved
@@ -45,13 +45,10 @@
 
 module Branch : Irmin.Branch.S with type t = string
 
-<<<<<<< HEAD
-=======
 (* Note: [Irmin.Private] contains backend-specific modules and module types.
    These are intended to be consumed by [lib_context] but not to appear in its
    main public API. *)
 
->>>>>>> 0bdf2e90
 module Node : Irmin.Private.Node.Maker
 
 module Commit : Irmin.Private.Commit.Maker
