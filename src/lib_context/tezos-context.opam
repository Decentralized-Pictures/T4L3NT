--- conflicted
+++ resolved
@@ -10,15 +10,9 @@
 depends: [
   "dune" { >= "2.9" }
   "tezos-base"
-<<<<<<< HEAD
-  "irmin" { >= "2.8.0" & < "2.10.0" }
-  "irmin-pack" { >= "2.8.0" & < "2.10.0" }
-  "bigstringaf" { >= "0.2.0" }
-=======
   "tezos-stdlib"
   "irmin" { >= "3.2.0" & < "3.3.0" }
   "irmin-pack" { >= "3.2.0" & < "3.3.0" }
->>>>>>> 55b3bab8
   "tezos-shell-services"
   "bigstringaf" { >= "0.2.0" }
   "fmt" { >= "0.8.7" }
