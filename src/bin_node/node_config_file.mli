(*****************************************************************************)
(*                                                                           *)
(* Open Source License                                                       *)
(* Copyright (c) 2018 Dynamic Ledger Solutions, Inc. <contact@tezos.com>     *)
(* Copyright (c) 2019-2020 Nomadic Labs, <contact@nomadic-labs.com>          *)
(*                                                                           *)
(* Permission is hereby granted, free of charge, to any person obtaining a   *)
(* copy of this software and associated documentation files (the "Software"),*)
(* to deal in the Software without restriction, including without limitation *)
(* the rights to use, copy, modify, merge, publish, distribute, sublicense,  *)
(* and/or sell copies of the Software, and to permit persons to whom the     *)
(* Software is furnished to do so, subject to the following conditions:      *)
(*                                                                           *)
(* The above copyright notice and this permission notice shall be included   *)
(* in all copies or substantial portions of the Software.                    *)
(*                                                                           *)
(* THE SOFTWARE IS PROVIDED "AS IS", WITHOUT WARRANTY OF ANY KIND, EXPRESS OR*)
(* IMPLIED, INCLUDING BUT NOT LIMITED TO THE WARRANTIES OF MERCHANTABILITY,  *)
(* FITNESS FOR A PARTICULAR PURPOSE AND NONINFRINGEMENT. IN NO EVENT SHALL   *)
(* THE AUTHORS OR COPYRIGHT HOLDERS BE LIABLE FOR ANY CLAIM, DAMAGES OR OTHER*)
(* LIABILITY, WHETHER IN AN ACTION OF CONTRACT, TORT OR OTHERWISE, ARISING   *)
(* FROM, OUT OF OR IN CONNECTION WITH THE SOFTWARE OR THE USE OR OTHER       *)
(* DEALINGS IN THE SOFTWARE.                                                 *)
(*                                                                           *)
(*****************************************************************************)

type chain_name = Distributed_db_version.Name.t

type blockchain_network = {
  alias : string option;
      (** as given to [--network], only for built-in networks *)
  genesis : Genesis.t;
  genesis_parameters : Genesis.Parameters.t option;
  chain_name : chain_name;
  old_chain_name : chain_name option;
  incompatible_chain_name : chain_name option;
  sandboxed_chain_name : chain_name;
  user_activated_upgrades : User_activated.upgrades;
  user_activated_protocol_overrides : User_activated.protocol_overrides;
  default_bootstrap_peers : string list;
}

(** List of built-in networks with their alias. *)
val builtin_blockchain_networks : (string * blockchain_network) list

(** Data encoding for custom blockchain configuration. *)
val blockchain_network_encoding : blockchain_network Data_encoding.t

type t = {
  data_dir : string;
  disable_config_validation : bool;
  p2p : p2p;
  rpc : rpc;
  log : Lwt_log_sink_unix.cfg;
  internal_events : Internal_event_config.t;
  shell : shell;
  blockchain_network : blockchain_network;
  metrics_addr : string list;
}

and p2p = {
  expected_pow : float;
  bootstrap_peers : string list option;
  listen_addr : string option;
  advertised_net_port : int option;
  discovery_addr : string option;
  private_mode : bool;
  limits : P2p.limits;
  disable_mempool : bool;
  enable_testchain : bool;
  reconnection_config : P2p_point_state.Info.reconnection_config;
}

and rpc = {
  listen_addrs : string list;
  cors_origins : string list;
  cors_headers : string list;
  tls : tls option;
  acl : RPC_server.Acl.policy;
  media_type : Media_type.Command_line.t;
}

and tls = {cert : string; key : string}

and shell = {
  block_validator_limits : Block_validator.limits;
  prevalidator_limits : Prevalidator.limits;
  peer_validator_limits : Peer_validator.limits;
  chain_validator_limits : Chain_validator.limits;
  history_mode : History_mode.t option;
}

val data_dir_env_name : string

val default_data_dir : string

val default_p2p_port : int

val default_rpc_port : int

val default_p2p : p2p

val default_config : t

(** Update the given configuration. This is mostly used to apply the CLI
    arguments to the default config when starting or configuring the node.
    Arguments to this function roughly reflect the options in
    [Node_shared_arg.t]. *)
val update :
  ?disable_config_validation:bool ->
  ?data_dir:string ->
  ?min_connections:int ->
  ?expected_connections:int ->
  ?max_connections:int ->
  ?max_download_speed:int ->
  ?max_upload_speed:int ->
  ?binary_chunks_size:int ->
  ?peer_table_size:int ->
  ?expected_pow:float ->
  ?bootstrap_peers:string list option ->
  ?listen_addr:string ->
  ?advertised_net_port:int ->
  ?discovery_addr:string ->
  ?rpc_listen_addrs:string list ->
  ?allow_all_rpc:P2p_point.Id.addr_port_id list ->
<<<<<<< HEAD
=======
  ?media_type:Media_type.Command_line.t ->
  ?metrics_addr:string list ->
>>>>>>> 55b3bab8
  ?operation_metadata_size_limit:int option ->
  ?private_mode:bool ->
  ?disable_mempool:bool ->
  ?disable_mempool_precheck:bool ->
  ?enable_testchain:bool ->
  ?cors_origins:string list ->
  ?cors_headers:string list ->
  ?rpc_tls:tls ->
  ?log_output:Lwt_log_sink_unix.Output.t ->
  ?synchronisation_threshold:int ->
  ?history_mode:History_mode.t ->
  ?network:blockchain_network ->
  ?latency:int ->
  t ->
  t tzresult Lwt.t

val to_string : t -> string

val read : string -> t tzresult Lwt.t

(** Write configuration file.

    Also check whether the directory of the given filename
    is a data directory. *)
val write : string -> t -> unit tzresult Lwt.t

type error += Failed_to_parse_address of (string * string)

(** [resolve_listening_addrs listening_addr] parses [listening_addr]
   and returns a list of [points].  The default port is
   [default_p2p_port]. Fails if the address could not be parsed. *)
val resolve_listening_addrs : string -> P2p_point.Id.t list tzresult Lwt.t

(** [resolve_discovery_addrs disco_addrs] parses [disco_addr] and
   returns a list of [points]. [disco_addrs] must resolves to Ipv4
   addresses otherwise it fails. The default port is
   [default_discovery_port]. Fails if the address could not be
   parsed. *)
val resolve_discovery_addrs : string -> (Ipaddr.V4.t * int) list tzresult Lwt.t

(** [resolve_rpc_listening_addrs rpc_addrs] parses [rpc_addr] and
   returns a list of [points]. The default port is
   [default_rpc_port]. Fails if the address could not be parsed. *)
val resolve_rpc_listening_addrs : string -> P2p_point.Id.t list tzresult Lwt.t

(** [resolve_metrics_addrs metrics_addr] parses [metrics_addr] and returns a list of
    returns a list of [points]).
    The default host is "localhost" and the default port is [default_metrics_port].
    Fails if the address could not be parsed.*)
val resolve_metrics_addrs : string -> P2p_point.Id.t list tzresult Lwt.t

(** [resolve_boostrap_addrs bs_addrs] parses [bs_addrs] and returns
   for each [addr] a list of [points]. The default port is
   [default_p2p_port]. Fails if the address could not be parsed. *)
val resolve_bootstrap_addrs :
  string list -> (P2p_point.Id.t * P2p_peer.Id.t option) list tzresult Lwt.t

val encoding : t Data_encoding.t

(** Return [p2p.bootstrap_peers] if not [None],
    [network.default_bootstrap_peers] otherwise. *)
val bootstrap_peers : t -> string list<|MERGE_RESOLUTION|>--- conflicted
+++ resolved
@@ -123,11 +123,8 @@
   ?discovery_addr:string ->
   ?rpc_listen_addrs:string list ->
   ?allow_all_rpc:P2p_point.Id.addr_port_id list ->
-<<<<<<< HEAD
-=======
   ?media_type:Media_type.Command_line.t ->
   ?metrics_addr:string list ->
->>>>>>> 55b3bab8
   ?operation_metadata_size_limit:int option ->
   ?private_mode:bool ->
   ?disable_mempool:bool ->
