--- conflicted
+++ resolved
@@ -141,16 +141,12 @@
     declare_3
       ~section
       ~name:"starting_node"
-<<<<<<< HEAD
-      ~msg:"starting the Tezos node v{version} ({git_info})"
-=======
       ~msg:"starting the TLNT node
 \  _____ _     _   _ _____
 \ |_   _| |   | \\ | |_   _| \
 \   | | | |   |  \\| | | |
 \   | | | |___| |\\  | | |
 \   |_| |_____|_| \\_| |_|"
->>>>>>> 56cb775e
       ~level:Notice
       ("chain", Distributed_db_version.Name.encoding)
       ~pp2:Tezos_version.Version.pp
