(*****************************************************************************)
(*                                                                           *)
(* Open Source License                                                       *)
(* Copyright (c) 2018 Dynamic Ledger Solutions, Inc. <contact@tezos.com>     *)
(* Copyright (c) 2019-2020 Nomadic Labs, <contact@nomadic-labs.com>          *)
(*                                                                           *)
(* Permission is hereby granted, free of charge, to any person obtaining a   *)
(* copy of this software and associated documentation files (the "Software"),*)
(* to deal in the Software without restriction, including without limitation *)
(* the rights to use, copy, modify, merge, publish, distribute, sublicense,  *)
(* and/or sell copies of the Software, and to permit persons to whom the     *)
(* Software is furnished to do so, subject to the following conditions:      *)
(*                                                                           *)
(* The above copyright notice and this permission notice shall be included   *)
(* in all copies or substantial portions of the Software.                    *)
(*                                                                           *)
(* THE SOFTWARE IS PROVIDED "AS IS", WITHOUT WARRANTY OF ANY KIND, EXPRESS OR*)
(* IMPLIED, INCLUDING BUT NOT LIMITED TO THE WARRANTIES OF MERCHANTABILITY,  *)
(* FITNESS FOR A PARTICULAR PURPOSE AND NONINFRINGEMENT. IN NO EVENT SHALL   *)
(* THE AUTHORS OR COPYRIGHT HOLDERS BE LIABLE FOR ANY CLAIM, DAMAGES OR OTHER*)
(* LIABILITY, WHETHER IN AN ACTION OF CONTRACT, TORT OR OTHERWISE, ARISING   *)
(* FROM, OUT OF OR IN CONNECTION WITH THE SOFTWARE OR THE USE OR OTHER       *)
(* DEALINGS IN THE SOFTWARE.                                                 *)
(*                                                                           *)
(*****************************************************************************)

open Filename.Infix

let home = try Sys.getenv "HOME" with Not_found -> "/root"

let data_dir_env_name = "TLNT_NODE_DIR"

let default_data_dir = home // ".tlnt-node"

let default_rpc_port = 8733

let default_p2p_port = 9733

let default_discovery_port = 10733

type chain_name = Distributed_db_version.Name.t

type blockchain_network = {
  alias : string option;
  genesis : Genesis.t;
  genesis_parameters : Genesis.Parameters.t option;
  chain_name : chain_name;
  old_chain_name : chain_name option;
  incompatible_chain_name : chain_name option;
  sandboxed_chain_name : chain_name;
  user_activated_upgrades : User_activated.upgrades;
  user_activated_protocol_overrides : User_activated.protocol_overrides;
  default_bootstrap_peers : string list;
}

let make_blockchain_network ~alias ~chain_name ?old_chain_name
    ?incompatible_chain_name ~sandboxed_chain_name
    ?(user_activated_upgrades = []) ?(user_activated_protocol_overrides = [])
    ?(default_bootstrap_peers = []) ?genesis_parameters genesis =
  let of_string = Distributed_db_version.Name.of_string in
  {
    alias = Some alias;
    genesis;
    genesis_parameters;
    chain_name = of_string chain_name;
    old_chain_name = Option.map of_string old_chain_name;
    incompatible_chain_name = Option.map of_string incompatible_chain_name;
    sandboxed_chain_name = of_string sandboxed_chain_name;
    user_activated_upgrades =
      List.map
        (fun (l, h) -> (l, Protocol_hash.of_b58check_exn h))
        user_activated_upgrades;
    user_activated_protocol_overrides =
      List.map
        (fun (a, b) ->
          (Protocol_hash.of_b58check_exn a, Protocol_hash.of_b58check_exn b))
        user_activated_protocol_overrides;
    default_bootstrap_peers;
  }

(* The script in scripts/user_activated_upgrade.sh patches the following lines
   when it needs to set the user activated upgrade levels for Mainnet. *)
(* BEGIN_PATCHING_ZONE_FOR_MAINNET_USER_ACTIVATED_UPGRADES *)

(* END_PATCHING_ZONE_FOR_MAINNET_USER_ACTIVATED_UPGRADES *)
(* it patches the following lines when it needs to set the user activated
   upgrade levels for a sandbox. *)
(* BEGIN_PATCHING_ZONE_FOR_SANDBOX_USER_ACTIVATED_UPGRADES *)
let sandbox_user_activated_upgrades = []
(* END_PATCHING_ZONE_FOR_SANDBOX_USER_ACTIVATED_UPGRADES *)

let blockchain_network_mainnet =
  make_blockchain_network
    ~alias:"mainnet"
    {
<<<<<<< HEAD
      time = Time.Protocol.of_notation_exn "2018-06-30T16:07:32Z";
      block =
        Block_hash.of_b58check_exn
          "BLockGenesisGenesisGenesisGenesisGenesisf79b5d1CoW2";
      protocol =
        Protocol_hash.of_b58check_exn
          "Ps9mPmXaRzmzk35gbAYNCAw6UXdE2qoABTHbN2oEEc1qM7CwT9P";
    }
    ~chain_name:"TEZOS_MAINNET"
    ~old_chain_name:"TEZOS_BETANET_2018-06-30T16:07:32Z"
    ~incompatible_chain_name:"INCOMPATIBLE"
    ~sandboxed_chain_name:"SANDBOXED_TEZOS_MAINNET"
    ~user_activated_upgrades:mainnet_user_activated_upgrades
    ~user_activated_protocol_overrides:
      [
        ( "PsBABY5HQTSkA4297zNHfsZNKtxULfL18y95qb3m53QJiXGmrbU",
          "PsBabyM1eUXZseaJdmXFApDSBqj8YBfwELoxZHHW77EMcAbbwAS" );
        ( "PtEdoTezd3RHSC31mpxxo1npxFjoWWcFgQtxapi51Z8TLu6v6Uq",
          "PtEdo2ZkT9oKpimTah6x2embF25oss54njMuPzkJTEi5RqfdZFA" );
        ( "PtHangzHogokSuiMHemCuowEavgYTP8J5qQ9fQS793MHYFpCY3r",
          "PtHangz2aRngywmSRGGvrcTyMbbdpWdpFKuS4uMWxg2RaH9i1qx" );
      ]
    ~default_bootstrap_peers:["boot.tzbeta.net"; giganode_1; giganode_2]

let blockchain_network_hangzhounet =
  make_blockchain_network
    ~alias:"hangzhounet"
    {
      time = Time.Protocol.of_notation_exn "2021-11-04T15:00:00Z";
      block =
        Block_hash.of_b58check_exn
          "BLockGenesisGenesisGenesisGenesisGenesis7e8c4d4snJW";
      protocol =
        Protocol_hash.of_b58check_exn
          "Ps9mPmXaRzmzk35gbAYNCAw6UXdE2qoABTHbN2oEEc1qM7CwT9P";
    }
    ~genesis_parameters:
      {
        context_key = "sandbox_parameter";
        values =
          `O
            [
              ( "genesis_pubkey",
                `String "edpkuYLienS3Xdt5c1vfRX1ibMxQuvfM67ByhJ9nmRYYKGAAoTq1UC"
              );
            ];
      }
    ~chain_name:"TEZOS_HANGZHOUNET_2021-11-04T15:00:00Z"
    ~sandboxed_chain_name:"SANDBOXED_TEZOS"
    ~user_activated_upgrades:
      [(8191l, "PtHangz2aRngywmSRGGvrcTyMbbdpWdpFKuS4uMWxg2RaH9i1qx")]
    ~default_bootstrap_peers:
      [
        "hangzhounet.teztnets.xyz";
        "hangzhounet.kaml.fr";
        "hangzhounet.smartpy.io";
        "hangzhounet.tezos.co.il";
        "hangzhounet.boot.tez.ie";
      ]

let blockchain_network_ithacanet =
  make_blockchain_network
    ~alias:"ithacanet"
    {
      time = Time.Protocol.of_notation_exn "2022-01-25T15:00:00Z";
      block =
        Block_hash.of_b58check_exn
          "BLockGenesisGenesisGenesisGenesisGenesis1db77eJNeJ9";
=======
      time = Time.Protocol.of_notation_exn "2021-12-15T04:20:00Z";
      block =
        Block_hash.of_b58check_exn
          "BLRWV6h8maHkbyy4D9K1zUUyYap76ZsntbQYKjMz5EknUtpCrzS";
>>>>>>> 56cb775e
      protocol =
        Protocol_hash.of_b58check_exn
          "Ps9mPmXaRzmzk35gbAYNCAw6UXdE2qoABTHbN2oEEc1qM7CwT9P";
    }
    ~genesis_parameters:
      {
        context_key = "sandbox_parameter";
        values =
          `O
            [ ( "genesis_pubkey",
                `String
                  "edpkumhihiF9aaQ6AueVPZGux4aiMhzJ4JctBybbDBsGwnhm4R7mTQ" ) ];
      }
<<<<<<< HEAD
    ~chain_name:"TEZOS_ITHACANET_2022-01-25T15:00:00Z"
    ~sandboxed_chain_name:"SANDBOXED_TEZOS"
    ~user_activated_upgrades:
      [(8191l, "Psithaca2MLRFYargivpo7YvUr7wUDqyxrdhC5CQq78mRvimz6A")]
    ~default_bootstrap_peers:
      [
        "ithacanet.teztnets.xyz";
        "ithacanet.smartpy.io";
        "ithacanet.kaml.fr";
        "ithacanet.boot.ecadinfra.com";
      ]
=======
    ~chain_name:"TLNT_NET"
    ~incompatible_chain_name:"INCOMPATIBLE"
    ~sandboxed_chain_name:"SANDBOXED_TLNT_NET"
    ~user_activated_upgrades:
      [ ]
    ~user_activated_protocol_overrides:
      [ ]
    ~default_bootstrap_peers:["network.decentralized.pictures"]
>>>>>>> 56cb775e

let blockchain_network_sandbox =
  make_blockchain_network
    ~alias:"sandbox"
    {
      time = Time.Protocol.of_notation_exn "2018-06-30T16:07:32Z";
      block =
        Block_hash.of_b58check_exn
          "BLockGenesisGenesisGenesisGenesisGenesisf79b5d1CoW2";
      protocol =
        Protocol_hash.of_b58check_exn
          "ProtoGenesisGenesisGenesisGenesisGenesisGenesk612im";
    }
    ~genesis_parameters:
      (* Genesis public key corresponds to the following private key:
         unencrypted:edsk31vznjHSSpGExDMHYASz45VZqXN4DPxvsa4hAyY8dHM28cZzp6 *)
      {
        context_key = "sandbox_parameter";
        values =
          `O
            [
              ( "genesis_pubkey",
                `String "edpkuSLWfVU1Vq7Jg9FucPyKmma6otcMHac9zG4oU1KMHSTBpJuGQ2"
              );
            ];
      }
    ~chain_name:"TEZOS"
    ~sandboxed_chain_name:"SANDBOXED_TEZOS"
    ~user_activated_upgrades:sandbox_user_activated_upgrades

let blockchain_network_encoding : blockchain_network Data_encoding.t =
  let open Data_encoding in
  conv
    (fun {
           alias = _;
           genesis;
           genesis_parameters;
           chain_name;
           old_chain_name;
           incompatible_chain_name;
           sandboxed_chain_name;
           user_activated_upgrades;
           user_activated_protocol_overrides;
           default_bootstrap_peers;
         } ->
      ( genesis,
        genesis_parameters,
        chain_name,
        old_chain_name,
        incompatible_chain_name,
        sandboxed_chain_name,
        user_activated_upgrades,
        user_activated_protocol_overrides,
        default_bootstrap_peers ))
    (fun ( genesis,
           genesis_parameters,
           chain_name,
           old_chain_name,
           incompatible_chain_name,
           sandboxed_chain_name,
           user_activated_upgrades,
           user_activated_protocol_overrides,
           default_bootstrap_peers ) ->
      {
        alias = None;
        genesis;
        genesis_parameters;
        chain_name;
        old_chain_name;
        incompatible_chain_name;
        sandboxed_chain_name;
        user_activated_upgrades;
        user_activated_protocol_overrides;
        default_bootstrap_peers;
      })
    (let chain = Distributed_db_version.Name.encoding in
     obj9
       (req "genesis" Genesis.encoding)
       (opt "genesis_parameters" Genesis.Parameters.encoding)
       (req "chain_name" chain)
       (opt "old_chain_name" chain)
       (opt "incompatible_chain_name" chain)
       (req "sandboxed_chain_name" chain)
       (dft "user_activated_upgrades" User_activated.upgrades_encoding [])
       (dft
          "user_activated_protocol_overrides"
          User_activated.protocol_overrides_encoding
          [])
       (dft
          "default_bootstrap_peers"
          ~description:
            "List of hosts to use if p2p.bootstrap_peers is unspecified."
          (list string)
          []))

let builtin_blockchain_networks_with_tags =
<<<<<<< HEAD
  [
    (1, blockchain_network_sandbox);
    (4, blockchain_network_mainnet);
    (16, blockchain_network_hangzhounet);
    (17, blockchain_network_ithacanet);
  ]
=======
  [ (1, blockchain_network_sandbox);
    (4, blockchain_network_mainnet); ]
>>>>>>> 56cb775e
  |> List.map (fun (tag, network) ->
         match network.alias with
         | None -> assert false (* all built-in networks must have aliases *)
         | Some alias -> (tag, alias, network))

let builtin_blockchain_networks =
  List.map
    (fun (_, name, network) -> (name, network))
    builtin_blockchain_networks_with_tags

let sugared_blockchain_network_encoding : blockchain_network Data_encoding.t =
  let open Data_encoding in
  let builtin_encoding (tag, network_alias, network) =
    case
      (Tag tag)
      ~title:network_alias
      (constant network_alias)
      (fun candidate ->
        match candidate.alias with
        | None -> None
        | Some candidate_alias ->
            if String.equal candidate_alias network_alias then Some () else None)
      (fun () -> network)
  in
  (* It is important that built-in networks are listed before the Custom case,
     so that they have priority. Indeed, if possible we want to store the alias
     in the configuration file, not the full network description. Not just because
     it is prettier, but also in case user-activated upgrades are added to the built-in
     network: by writing the alias we ensure that new upgrades are used without having
     to update the configuration file manually. *)
  union
    ~tag_size:`Uint8
    (List.map builtin_encoding builtin_blockchain_networks_with_tags
    @ [
        case
          (Tag 0)
          ~title:"Custom"
          blockchain_network_encoding
          (fun x -> Some x)
          (fun x -> x);
      ])

type t = {
  data_dir : string;
  disable_config_validation : bool;
  p2p : p2p;
  rpc : rpc;
  log : Lwt_log_sink_unix.cfg;
  internal_events : Internal_event_unix.Configuration.t;
  shell : shell;
  blockchain_network : blockchain_network;
}

and p2p = {
  expected_pow : float;
  bootstrap_peers : string list option;
  listen_addr : string option;
  advertised_net_port : int option;
  discovery_addr : string option;
  private_mode : bool;
  limits : P2p.limits;
  disable_mempool : bool;
  enable_testchain : bool;
  reconnection_config : P2p_point_state.Info.reconnection_config;
}

and rpc = {
  listen_addrs : string list;
  cors_origins : string list;
  cors_headers : string list;
  tls : tls option;
  acl : RPC_server.Acl.policy;
}

and tls = {cert : string; key : string}

and shell = {
  block_validator_limits : Block_validator.limits;
  prevalidator_limits : Prevalidator.limits;
  peer_validator_limits : Peer_validator.limits;
  chain_validator_limits : Chain_validator.limits;
  history_mode : History_mode.t option;
}

let default_p2p_limits : P2p.limits =
  let greylist_timeout = Time.System.Span.of_seconds_exn 86400. (* one day *) in
  {
    connection_timeout = Time.System.Span.of_seconds_exn 10.;
    authentication_timeout = Time.System.Span.of_seconds_exn 5.;
    greylist_timeout;
    maintenance_idle_time =
      Time.System.Span.of_seconds_exn 120. (* two minutes *);
    min_connections = 10;
    expected_connections = 50;
    max_connections = 100;
    backlog = 20;
    max_incoming_connections = 20;
    max_download_speed = None;
    max_upload_speed = None;
    read_buffer_size = 1 lsl 14;
    read_queue_size = None;
    write_queue_size = None;
    incoming_app_message_queue_size = None;
    incoming_message_queue_size = None;
    outgoing_message_queue_size = None;
    max_known_points = Some (400, 300);
    max_known_peer_ids = Some (400, 300);
    peer_greylist_size = 1023 (* historical value *);
    ip_greylist_size_in_kilobytes =
      2 * 1024 (* two megabytes has shown good properties in simulation *);
    ip_greylist_cleanup_delay = greylist_timeout;
    swap_linger = Time.System.Span.of_seconds_exn 30.;
    binary_chunks_size = None;
  }

let default_p2p =
  {
    expected_pow = 26.;
    bootstrap_peers = None;
    listen_addr = Some ("[::]:" ^ string_of_int default_p2p_port);
    advertised_net_port = None;
    discovery_addr = None;
    private_mode = false;
    limits = default_p2p_limits;
    disable_mempool = false;
    enable_testchain = false;
    reconnection_config = P2p_point_state.Info.default_reconnection_config;
  }

let default_rpc =
  {
    listen_addrs = [];
    cors_origins = [];
    cors_headers = [];
    tls = None;
    acl = RPC_server.Acl.empty_policy;
  }

let default_shell =
  {
    block_validator_limits = Node.default_block_validator_limits;
    prevalidator_limits = Node.default_prevalidator_limits;
    peer_validator_limits = Node.default_peer_validator_limits;
    chain_validator_limits = Node.default_chain_validator_limits;
    history_mode = None;
  }

let default_disable_config_validation = false

let default_config =
  {
    data_dir = default_data_dir;
    p2p = default_p2p;
    rpc = default_rpc;
    log = Lwt_log_sink_unix.default_cfg;
    internal_events = Internal_event_unix.Configuration.default;
    shell = default_shell;
    blockchain_network = blockchain_network_mainnet;
    disable_config_validation = default_disable_config_validation;
  }

let limit : P2p.limits Data_encoding.t =
  let open Data_encoding in
  conv
    (fun {
           P2p.connection_timeout;
           authentication_timeout;
           greylist_timeout;
           maintenance_idle_time;
           min_connections;
           expected_connections;
           max_connections;
           backlog;
           max_incoming_connections;
           max_download_speed;
           max_upload_speed;
           read_buffer_size;
           read_queue_size;
           write_queue_size;
           incoming_app_message_queue_size;
           incoming_message_queue_size;
           outgoing_message_queue_size;
           max_known_points;
           max_known_peer_ids;
           peer_greylist_size;
           ip_greylist_size_in_kilobytes;
           ip_greylist_cleanup_delay;
           swap_linger;
           binary_chunks_size;
         } ->
      ( ( ( connection_timeout,
            authentication_timeout,
            min_connections,
            expected_connections,
            max_connections,
            backlog,
            max_incoming_connections,
            max_download_speed,
            max_upload_speed,
            swap_linger ),
          ( binary_chunks_size,
            read_buffer_size,
            read_queue_size,
            write_queue_size,
            incoming_app_message_queue_size,
            incoming_message_queue_size,
            outgoing_message_queue_size,
            max_known_points ) ),
        ( max_known_peer_ids,
          peer_greylist_size,
          ip_greylist_size_in_kilobytes,
          ip_greylist_cleanup_delay,
          greylist_timeout,
          maintenance_idle_time ) ))
    (fun ( ( ( connection_timeout,
               authentication_timeout,
               min_connections,
               expected_connections,
               max_connections,
               backlog,
               max_incoming_connections,
               max_download_speed,
               max_upload_speed,
               swap_linger ),
             ( binary_chunks_size,
               read_buffer_size,
               read_queue_size,
               write_queue_size,
               incoming_app_message_queue_size,
               incoming_message_queue_size,
               outgoing_message_queue_size,
               max_known_points ) ),
           ( max_known_peer_ids,
             peer_greylist_size,
             ip_greylist_size_in_kilobytes,
             ip_greylist_cleanup_delay,
             greylist_timeout,
             maintenance_idle_time ) ) ->
      {
        connection_timeout;
        authentication_timeout;
        greylist_timeout;
        maintenance_idle_time;
        min_connections;
        expected_connections;
        max_connections;
        backlog;
        max_incoming_connections;
        max_download_speed;
        max_upload_speed;
        read_buffer_size;
        read_queue_size;
        write_queue_size;
        incoming_app_message_queue_size;
        incoming_message_queue_size;
        outgoing_message_queue_size;
        max_known_points;
        max_known_peer_ids;
        peer_greylist_size;
        ip_greylist_size_in_kilobytes;
        ip_greylist_cleanup_delay;
        swap_linger;
        binary_chunks_size;
      })
    (merge_objs
       (merge_objs
          (obj10
             (dft
                "connection-timeout"
                ~description:
                  "Delay acceptable when initiating a connection to a new \
                   peer, in seconds."
                Time.System.Span.encoding
                default_p2p_limits.authentication_timeout)
             (dft
                "authentication-timeout"
                ~description:
                  "Delay granted to a peer to perform authentication, in \
                   seconds."
                Time.System.Span.encoding
                default_p2p_limits.authentication_timeout)
             (dft
                "min-connections"
                ~description:
                  "Strict minimum number of connections (triggers an urgent \
                   maintenance)."
                uint16
                default_p2p_limits.min_connections)
             (dft
                "expected-connections"
                ~description:
                  "Targeted number of connections to reach when bootstrapping \
                   / maintaining."
                uint16
                default_p2p_limits.expected_connections)
             (dft
                "max-connections"
                ~description:
                  "Maximum number of connections (exceeding peers are \
                   disconnected)."
                uint16
                default_p2p_limits.max_connections)
             (dft
                "backlog"
                ~description:
                  "Number above which pending incoming connections are \
                   immediately rejected."
                uint8
                default_p2p_limits.backlog)
             (dft
                "max-incoming-connections"
                ~description:
                  "Number above which pending incoming connections are \
                   immediately rejected."
                uint8
                default_p2p_limits.max_incoming_connections)
             (opt
                "max-download-speed"
                ~description:"Max download speeds in KiB/s."
                int31)
             (opt
                "max-upload-speed"
                ~description:"Max upload speeds in KiB/s."
                int31)
             (dft
                "swap-linger"
                Time.System.Span.encoding
                default_p2p_limits.swap_linger))
          (obj8
             (opt "binary-chunks-size" uint8)
             (dft
                "read-buffer-size"
                ~description:"Size of the buffer passed to read(2)."
                int31
                default_p2p_limits.read_buffer_size)
             (opt "read-queue-size" int31)
             (opt "write-queue-size" int31)
             (opt "incoming-app-message-queue-size" int31)
             (opt "incoming-message-queue-size" int31)
             (opt "outgoing-message-queue-size" int31)
             (opt "max_known_points" (tup2 uint16 uint16))))
       (obj6
          (opt
             "max_known_peer_ids"
             ~description:"The max and target size for the known address table."
             (tup2 uint16 uint16))
          (dft
             "peer_greylist_size"
             ~description:"The number of peer_ids kept in the peer_id greylist."
             uint16
             default_p2p_limits.peer_greylist_size)
          (dft
             "ip_greylist_size_in_kilobytes"
             ~description:"The size of the IP address greylist (in kilobytes)."
             uint16
             default_p2p_limits.ip_greylist_size_in_kilobytes)
          (dft
             "ip_greylist_cleanup_delay"
             ~description:"The time an IP address is kept in the greylist."
             Time.System.Span.encoding
             default_p2p_limits.ip_greylist_cleanup_delay)
          (dft
             "greylist-timeout"
             ~description:"GC delay for the greylists tables, in seconds."
             Time.System.Span.encoding
             default_p2p_limits.greylist_timeout)
          (dft
             "maintenance-idle-time"
             ~description:
               "How long to wait at most, in seconds, before running a \
                maintenance loop."
             Time.System.Span.encoding
             default_p2p_limits.maintenance_idle_time)))

let p2p =
  let open Data_encoding in
  conv
    (fun {
           expected_pow;
           bootstrap_peers;
           listen_addr;
           advertised_net_port;
           discovery_addr;
           private_mode;
           limits;
           disable_mempool;
           enable_testchain;
           reconnection_config;
         } ->
      ( expected_pow,
        bootstrap_peers,
        listen_addr,
        advertised_net_port,
        discovery_addr,
        private_mode,
        limits,
        disable_mempool,
        enable_testchain,
        reconnection_config ))
    (fun ( expected_pow,
           bootstrap_peers,
           listen_addr,
           advertised_net_port,
           discovery_addr,
           private_mode,
           limits,
           disable_mempool,
           enable_testchain,
           reconnection_config ) ->
      {
        expected_pow;
        bootstrap_peers;
        listen_addr;
        advertised_net_port;
        discovery_addr;
        private_mode;
        limits;
        disable_mempool;
        enable_testchain;
        reconnection_config;
      })
    (obj10
       (dft
          "expected-proof-of-work"
          ~description:
            "Floating point number between 0 and 256 that represents a \
             difficulty, 24 signifies for example that at least 24 leading \
             zeroes are expected in the hash."
          float
          default_p2p.expected_pow)
       (opt
          "bootstrap-peers"
          ~description:
            "List of hosts. Tezos can connect to both IPv6 and IPv4 hosts. If \
             the port is not specified, default port 9733 will be assumed."
          (list string))
       (opt
          "listen-addr"
          ~description:
            "Host to listen to. If the port is not specified, the default port \
             9733 will be assumed."
          string)
       (opt
          "advertised-net-port"
          ~description:
            "Alternative port advertised to other peers to connect to. If the \
             port is not specified, the port from listen-addr will be assumed."
          uint16)
       (dft
          "discovery-addr"
          ~description:
            "Host for local peer discovery. If the port is not specified, the \
             default port 10732 will be assumed."
          (option string)
          default_p2p.discovery_addr)
       (dft
          "private-mode"
          ~description:
            "Specify if the node is in private mode or not. A node in private \
             mode rejects incoming connections from untrusted peers and only \
             opens outgoing connections to peers listed in 'bootstrap-peers' \
             or provided with '--peer' option. Moreover, these peers will keep \
             the identity and the address of the private node secret."
          bool
          false)
       (dft "limits" ~description:"Network limits" limit default_p2p_limits)
       (dft
          "disable_mempool"
          ~description:
            "If set to [true], the node will not participate in the \
             propagation of pending operations (mempool). Default value is \
             [false]. It can be used to decrease the memory and computation \
             footprints of the node."
          bool
          false)
       (dft
          "enable_testchain"
          ~description:
            "If set to [true], the node will spawn a testchain during the \
             protocol's testing voting period. Default value is [false]. It is \
             disabled to decrease the node storage usage and computation by \
             dropping the validation of the test network blocks."
          bool
          false)
       (let open P2p_point_state.Info in
       dft
         "greylisting_config"
         ~description:
           "The reconnection policy regulates the frequency with which the \
            node tries to reconnect to an old known peer."
         reconnection_config_encoding
         default_reconnection_config))

let rpc : rpc Data_encoding.t =
  let open Data_encoding in
  conv
    (fun {cors_origins; cors_headers; listen_addrs; tls; acl} ->
      let (cert, key) =
        match tls with
        | None -> (None, None)
        | Some {cert; key} -> (Some cert, Some key)
      in
      (Some listen_addrs, None, cors_origins, cors_headers, cert, key, acl))
    (fun ( listen_addrs,
           legacy_listen_addr,
           cors_origins,
           cors_headers,
           cert,
           key,
           acl ) ->
      let tls =
        match (cert, key) with
        | (None, _) | (_, None) -> None
        | (Some cert, Some key) -> Some {cert; key}
      in
      let listen_addrs =
        match (listen_addrs, legacy_listen_addr) with
        | (Some addrs, None) -> addrs
        | (None, Some addr) -> [addr]
        | (None, None) -> default_rpc.listen_addrs
        | (Some _, Some _) ->
            Stdlib.failwith
              "Config file: Use only \"listen-addrs\" and not (legacy) \
               \"listen-addr\"."
      in
      {listen_addrs; cors_origins; cors_headers; tls; acl})
    (obj7
       (opt
          "listen-addrs"
          ~description:
            "Hosts to listen to. If the port is not specified, the default \
             port 8733 will be assumed."
          (list string))
       (opt "listen-addr" ~description:"Legacy value: Host to listen to" string)
       (dft
          "cors-origin"
          ~description:
            "Cross Origin Resource Sharing parameters, see \
             https://en.wikipedia.org/wiki/Cross-origin_resource_sharing."
          (list string)
          default_rpc.cors_origins)
       (dft
          "cors-headers"
          ~description:
            "Cross Origin Resource Sharing parameters, see \
             https://en.wikipedia.org/wiki/Cross-origin_resource_sharing."
          (list string)
          default_rpc.cors_headers)
       (opt
          "crt"
          ~description:"Certificate file (necessary when TLS is used)."
          string)
       (opt "key" ~description:"Key file (necessary when TLS is used)." string)
       (dft
          "acl"
          ~description:"A list of RPC ACLs for specific listening addresses."
          RPC_server.Acl.policy_encoding
          RPC_server.Acl.empty_policy))

let timeout_encoding = Time.System.Span.encoding

let block_validator_limits_encoding =
  let open Data_encoding in
  conv
    (fun {Block_validator.protocol_timeout} -> protocol_timeout)
    (fun protocol_timeout -> {protocol_timeout})
    (obj1
       (dft
          "protocol_request_timeout"
          timeout_encoding
          default_shell.block_validator_limits.protocol_timeout))

let prevalidator_limits_encoding =
  let open Data_encoding in
  conv
    (fun {
           Prevalidator.operation_timeout;
           max_refused_operations;
           operations_batch_size;
           disable_precheck;
         } ->
      ( operation_timeout,
        max_refused_operations,
        operations_batch_size,
        disable_precheck ))
    (fun ( operation_timeout,
           max_refused_operations,
           operations_batch_size,
           disable_precheck ) ->
      {
        operation_timeout;
        max_refused_operations;
        operations_batch_size;
        disable_precheck;
      })
    (obj4
       (dft
          "operations_request_timeout"
          timeout_encoding
          default_shell.prevalidator_limits.operation_timeout)
       (dft
          "max_refused_operations"
          uint16
          default_shell.prevalidator_limits.max_refused_operations)
       (dft
          "operations_batch_size"
          int31
          default_shell.prevalidator_limits.operations_batch_size)
       (dft
          "disable_precheck"
          bool
          default_shell.prevalidator_limits.disable_precheck))

let peer_validator_limits_encoding =
  let open Data_encoding in
  let default_limits = default_shell.peer_validator_limits in
  conv
    (fun {
           Peer_validator.block_header_timeout;
           block_operations_timeout;
           protocol_timeout;
           new_head_request_timeout;
         } ->
      ( block_header_timeout,
        block_operations_timeout,
        protocol_timeout,
        new_head_request_timeout ))
    (fun ( block_header_timeout,
           block_operations_timeout,
           protocol_timeout,
           new_head_request_timeout ) ->
      {
        block_header_timeout;
        block_operations_timeout;
        protocol_timeout;
        new_head_request_timeout;
      })
    (obj4
       (dft
          "block_header_request_timeout"
          timeout_encoding
          default_limits.block_header_timeout)
       (dft
          "block_operations_request_timeout"
          timeout_encoding
          default_limits.block_operations_timeout)
       (dft
          "protocol_request_timeout"
          timeout_encoding
          default_limits.protocol_timeout)
       (dft
          "new_head_request_timeout"
          timeout_encoding
          default_limits.new_head_request_timeout))

let synchronisation_heuristic_encoding default_latency default_threshold =
  let open Data_encoding in
  conv
    (fun {Chain_validator.latency; threshold} -> (latency, threshold))
    (fun (latency, threshold) -> {latency; threshold})
    (obj2
       (dft
          "latency"
          ~description:
            "[latency] is the time interval (in seconds) used to determine if \
             a peer is synchronized with a chain. For instance, a peer whose \
             known head has a timestamp T is considered synchronized if T >= \
             now - latency. This parameter depends on the baking rate and the \
             latency of the network."
          uint16
          default_latency)
       (dft
          "synchronisation_threshold"
          ~description:
            "The minimal number of peers this peer should be synchronized with \
             in order to be bootstrapped."
          uint8
          default_threshold))

let chain_validator_limits_encoding =
  let open Data_encoding in
  conv
    (fun {Chain_validator.synchronisation} -> synchronisation)
    (fun synchronisation -> {synchronisation})
    (* Use a union to support both the deprecated
       bootstrap_threshold and the new synchronisation_threshold
       options when parsing.  When printing, use the new
       synchronisation_threshold option. *)
    (union
       [
         case
           ~title:"synchronisation_heuristic_encoding"
           Json_only
           (synchronisation_heuristic_encoding
              default_shell.chain_validator_limits.synchronisation.latency
              default_shell.chain_validator_limits.synchronisation.threshold)
           (fun x -> Some x)
           (fun x -> x);
         case
           ~title:"legacy_bootstrap_threshold_encoding"
           Json_only
           (obj1
              (dft
                 "bootstrap_threshold"
                 ~description:
                   "[DEPRECATED] Set the number of peers with whom a chain \
                    synchronisation must be completed to bootstrap the node."
                 uint8
                 4))
           (fun _ -> None) (* This is used for legacy *)
           (fun x ->
             Chain_validator.
               {
                 threshold = x;
                 latency =
                   default_shell.chain_validator_limits.synchronisation.latency;
               });
       ])

let shell =
  let open Data_encoding in
  conv
    (fun {
           peer_validator_limits;
           block_validator_limits;
           prevalidator_limits;
           chain_validator_limits;
           history_mode;
         } ->
      ( peer_validator_limits,
        block_validator_limits,
        prevalidator_limits,
        chain_validator_limits,
        history_mode ))
    (fun ( peer_validator_limits,
           block_validator_limits,
           prevalidator_limits,
           chain_validator_limits,
           history_mode ) ->
      {
        peer_validator_limits;
        block_validator_limits;
        prevalidator_limits;
        chain_validator_limits;
        history_mode;
      })
    (obj5
       (dft
          "peer_validator"
          peer_validator_limits_encoding
          default_shell.peer_validator_limits)
       (dft
          "block_validator"
          block_validator_limits_encoding
          default_shell.block_validator_limits)
       (dft
          "prevalidator"
          prevalidator_limits_encoding
          default_shell.prevalidator_limits)
       (dft
          "chain_validator"
          chain_validator_limits_encoding
          default_shell.chain_validator_limits)
       (opt "history_mode" History_mode.encoding))

let encoding =
  let open Data_encoding in
  conv
    (fun {
           data_dir;
           disable_config_validation;
           rpc;
           p2p;
           log;
           internal_events;
           shell;
           blockchain_network;
         } ->
      ( data_dir,
        disable_config_validation,
        rpc,
        p2p,
        log,
        internal_events,
        shell,
        blockchain_network ))
    (fun ( data_dir,
           disable_config_validation,
           rpc,
           p2p,
           log,
           internal_events,
           shell,
           blockchain_network ) ->
      {
        disable_config_validation;
        data_dir;
        rpc;
        p2p;
        log;
        internal_events;
        shell;
        blockchain_network;
      })
    (obj8
       (dft
          "data-dir"
          ~description:"Location of the data dir on disk."
          string
          default_data_dir)
       (dft
          "disable-config-validation"
          ~description:"Disable the node configuration validation."
          bool
          default_disable_config_validation)
       (dft
          "rpc"
          ~description:"Configuration of rpc parameters"
          rpc
          default_rpc)
       (dft
          "p2p"
          ~description:"Configuration of network parameters"
          p2p
          default_p2p)
       (dft
          "log"
          ~description:
            "Configuration of the Lwt-log sink (part of the logging framework)"
          Lwt_log_sink_unix.cfg_encoding
          Lwt_log_sink_unix.default_cfg)
       (dft
          "internal-events"
          ~description:"Configuration of the structured logging framework"
          Internal_event_unix.Configuration.encoding
          Internal_event_unix.Configuration.default)
       (dft
          "shell"
          ~description:"Configuration of network parameters"
          shell
          default_shell)
       (dft
          "network"
          ~description:"Configuration of which network/blockchain to connect to"
          sugared_blockchain_network_encoding
          blockchain_network_mainnet))

(* Abstract version of [Json_encoding.Cannot_destruct]: first argument is the
   string representation of the path, second argument is the error message
   of the actual exception which was raised (as [Cannot_destruct] takes an [exn]
   as second argument). *)
type error += Invalid_content of string option * string

let () =
  register_error_kind
    `Permanent
    ~id:"node_config_file.invalid_content"
    ~title:"Invalid config file"
    ~description:"Invalid content in node config file"
    ~pp:(fun ppf (path, exn) ->
      match path with
      | Some path ->
          Format.fprintf
            ppf
            "@[<hov>Invalid configuration file:@ at %s:@ %s@]"
            path
            exn
      | None ->
          Format.fprintf ppf "@[<hov>Invalid configuration file:@ %s@]" exn)
    Data_encoding.(obj2 (req "path" (option string)) (req "error" string))
    (function Invalid_content (p, e) -> Some (p, e) | _ -> None)
    (fun (p, e) -> Invalid_content (p, e))

module Event = struct
  include Internal_event.Simple

  let section = ["node"; "main"]

  let level = Internal_event.Warning

  let cannot_convert_to_ipv4 =
    Internal_event.Simple.declare_1
      ~section
      ~level
      ~name:"cannot_convert_to_ipv4"
      ~msg:"failed to convert {addr} to an ipv4 address"
      ~pp1:(fun ppf -> Format.fprintf ppf "%S")
      ("addr", Data_encoding.string)

  let all_rpc_allowed =
    declare_1
      ~level:Error
      ~section
      ~name:"all_rpc_allowed"
      ~msg:"FULL access to RPC enabled; this is very risky."
      ~pp1:
        Format.(
          pp_print_list
            ~pp_sep:(fun fmt () -> pp_print_string fmt ", ")
            P2p_point.Id.pp_addr_port_id)
      ("addresses", Data_encoding.(list P2p_point.Id.addr_port_id_encoding))
end

let string_of_json_encoding_error exn =
  Format.asprintf "%a" (Json_encoding.print_error ?print_unknown:None) exn

let read fp =
  if Sys.file_exists fp then
    Lwt_utils_unix.Json.read_file fp >>=? fun json ->
    try return (Data_encoding.Json.destruct encoding json) with
    | Json_encoding.Cannot_destruct (path, exn) ->
        let path = Json_query.json_pointer_of_path path in
        let exn = string_of_json_encoding_error exn in
        fail (Invalid_content (Some path, exn))
    | ( Json_encoding.Unexpected _ | Json_encoding.No_case_matched _
      | Json_encoding.Bad_array_size _ | Json_encoding.Missing_field _
      | Json_encoding.Unexpected_field _ | Json_encoding.Bad_schema _ ) as exn
      ->
        let exn = string_of_json_encoding_error exn in
        fail (Invalid_content (None, exn))
  else return default_config

let write fp cfg =
  Node_data_version.ensure_data_dir (Filename.dirname fp) >>=? fun () ->
  Lwt_utils_unix.Json.write_file fp (Data_encoding.Json.construct encoding cfg)

let to_string cfg =
  Data_encoding.Json.to_string (Data_encoding.Json.construct encoding cfg)

let update ?(disable_config_validation = false) ?data_dir ?min_connections
    ?expected_connections ?max_connections ?max_download_speed ?max_upload_speed
    ?binary_chunks_size ?peer_table_size ?expected_pow ?bootstrap_peers
    ?listen_addr ?advertised_net_port ?discovery_addr ?(rpc_listen_addrs = [])
    ?(allow_all_rpc = []) ?(private_mode = false) ?(disable_mempool = false)
    ?(disable_mempool_precheck =
      default_shell.prevalidator_limits.disable_precheck)
    ?(enable_testchain = false) ?(cors_origins = []) ?(cors_headers = [])
    ?rpc_tls ?log_output ?synchronisation_threshold ?history_mode ?network
    ?latency cfg =
  let disable_config_validation =
    cfg.disable_config_validation || disable_config_validation
  in
  let data_dir = Option.value ~default:cfg.data_dir data_dir in
  (if List.compare_length_with allow_all_rpc 1 >= 0 then
   Event.(emit all_rpc_allowed allow_all_rpc)
  else Lwt.return_unit)
  >>= fun () ->
  Node_data_version.ensure_data_dir data_dir >>=? fun () ->
  let peer_table_size = Option.map (fun i -> (i, i / 4 * 3)) peer_table_size in
  let unopt_list ~default = function [] -> default | l -> l in
  let limits : P2p.limits =
    {
      cfg.p2p.limits with
      min_connections =
        Option.value ~default:cfg.p2p.limits.min_connections min_connections;
      expected_connections =
        Option.value
          ~default:cfg.p2p.limits.expected_connections
          expected_connections;
      max_connections =
        Option.value ~default:cfg.p2p.limits.max_connections max_connections;
      max_download_speed =
        Option.either max_download_speed cfg.p2p.limits.max_download_speed;
      max_upload_speed =
        Option.either max_upload_speed cfg.p2p.limits.max_upload_speed;
      max_known_points =
        Option.either peer_table_size cfg.p2p.limits.max_known_points;
      max_known_peer_ids =
        Option.either peer_table_size cfg.p2p.limits.max_known_peer_ids;
      binary_chunks_size = Option.map (fun x -> x lsl 10) binary_chunks_size;
    }
  in
  let acl =
    (* Take addresses listed in allow_all_rpc and add each of them with allow_all
       ACL to the policy. *)
    List.fold_right
      RPC_server.Acl.put_policy
      (List.map (fun addr -> (addr, RPC_server.Acl.allow_all)) allow_all_rpc)
      cfg.rpc.acl
  in
  let p2p : p2p =
    {
      expected_pow = Option.value ~default:cfg.p2p.expected_pow expected_pow;
      bootstrap_peers =
        Option.value ~default:cfg.p2p.bootstrap_peers bootstrap_peers;
      listen_addr = Option.either listen_addr cfg.p2p.listen_addr;
      advertised_net_port =
        Option.either advertised_net_port cfg.p2p.advertised_net_port;
      discovery_addr = Option.either discovery_addr cfg.p2p.discovery_addr;
      private_mode = cfg.p2p.private_mode || private_mode;
      limits;
      disable_mempool = cfg.p2p.disable_mempool || disable_mempool;
      enable_testchain = cfg.p2p.enable_testchain || enable_testchain;
      reconnection_config = cfg.p2p.reconnection_config;
    }
  and rpc : rpc =
    {
      listen_addrs = unopt_list ~default:cfg.rpc.listen_addrs rpc_listen_addrs;
      cors_origins = unopt_list ~default:cfg.rpc.cors_origins cors_origins;
      cors_headers = unopt_list ~default:cfg.rpc.cors_headers cors_headers;
      tls = Option.either rpc_tls cfg.rpc.tls;
      acl;
    }
  and log : Lwt_log_sink_unix.cfg =
    {cfg.log with output = Option.value ~default:cfg.log.output log_output}
  and shell : shell =
    {
      peer_validator_limits = cfg.shell.peer_validator_limits;
      block_validator_limits = cfg.shell.block_validator_limits;
      prevalidator_limits =
        {
          cfg.shell.prevalidator_limits with
          disable_precheck =
            cfg.shell.prevalidator_limits.disable_precheck
            || disable_mempool_precheck;
        };
      chain_validator_limits =
        (let synchronisation : Chain_validator.synchronisation_limits =
           {
             latency =
               Option.value
                 ~default:
                   cfg.shell.chain_validator_limits.synchronisation.latency
                 latency;
             threshold =
               Option.value
                 ~default:
                   cfg.shell.chain_validator_limits.synchronisation.threshold
                 synchronisation_threshold;
           }
         in
         {synchronisation});
      history_mode = Option.either history_mode cfg.shell.history_mode;
    }
  in
  (* If --network is specified it overrides the "network" entry of the
     configuration file, which itself defaults to mainnet. *)
  let blockchain_network =
    Option.value ~default:cfg.blockchain_network network
  in
  return
    {
      cfg with
      disable_config_validation;
      data_dir;
      p2p;
      rpc;
      log;
      shell;
      blockchain_network;
    }

type Error_monad.error += Failed_to_parse_address of (string * string)

let () =
  (* Parsing of an address failed with an explanation *)
  Error_monad.register_error_kind
    `Permanent
    ~id:"node_config_file.parsing_address_failed"
    ~title:"Parsing of an address failed"
    ~description:"Parsing an address failed with an explanation."
    ~pp:(fun ppf (addr, explanation) ->
      Format.fprintf ppf "Failed to parse address '%s': %s@." addr explanation)
    Data_encoding.(obj2 (req "addr" string) (req "explanation" string))
    (function Failed_to_parse_address s -> Some s | _ -> None)
    (fun s -> Failed_to_parse_address s)

let to_ipv4 ipv6_l =
  let convert_or_warn (ipv6, port) =
    let ipv4 = Ipaddr.v4_of_v6 ipv6 in
    match ipv4 with
    | None ->
        Event.(emit cannot_convert_to_ipv4) (Ipaddr.V6.to_string ipv6)
        >>= fun () -> return_none
    | Some ipv4 -> return_some (ipv4, port)
  in
  List.filter_map_es convert_or_warn ipv6_l

(* Parse an address.

   - [peer] is a string representing the peer.

   - if [no_peer_id_expected] is true, then parsing a representation
   containing a peer id will result in an error.

   - [default_addr] is the used if no hostname or IP is given or if
   the hostname "_" is used.

   - [default_port] is the used if port is given. *)
let resolve_addr ~default_addr ?(no_peer_id_expected = true) ?default_port
    ?(passive = false) peer :
    (P2p_point.Id.t * P2p_peer.Id.t option) list tzresult Lwt.t =
  match P2p_point.Id.parse_addr_port_id peer with
  | (Error (P2p_point.Id.Bad_id_format _) | Ok {peer_id = Some _; _})
    when no_peer_id_expected ->
      fail
        (Failed_to_parse_address
           (peer, "no peer identity should be specified here"))
  | Error err ->
      fail
        (Failed_to_parse_address (peer, P2p_point.Id.string_of_parsing_error err))
  | Ok {addr; port; peer_id} ->
      (match (port, default_port) with
      | (None, None) -> return (string_of_int default_p2p_port)
      | (None, Some default_port) -> return (string_of_int default_port)
      | (Some port, _) -> return (string_of_int port))
      >>=? fun service ->
      let node = if addr = "" || addr = "_" then default_addr else addr in
      Lwt_utils_unix.getaddrinfo ~passive ~node ~service >>= fun l ->
      return (List.map (fun point -> (point, peer_id)) l)

let resolve_addrs ?default_port ?passive ?no_peer_id_expected ~default_addr
    addrs =
  List.fold_left_es
    (fun a addr ->
      resolve_addr
        ~default_addr
        ?default_port
        ?passive
        ?no_peer_id_expected
        addr
      >>=? fun points -> return (List.rev_append points a))
    []
    addrs

let resolve_discovery_addrs discovery_addr =
  resolve_addr
    ~default_addr:Ipaddr.V4.(to_string broadcast)
    ~default_port:default_discovery_port
    ~passive:true
    discovery_addr
  >>=? fun addrs -> to_ipv4 (List.map fst addrs)

let resolve_listening_addrs listen_addr =
  resolve_addr
    ~default_addr:"::"
    ~default_port:default_p2p_port
    ~passive:true
    listen_addr
  >|=? List.map fst

let resolve_rpc_listening_addrs listen_addr =
  resolve_addr
    ~default_addr:"::"
    ~default_port:default_rpc_port
    ~passive:true
    listen_addr
  >|=? List.map fst

let resolve_bootstrap_addrs peers =
  resolve_addrs
    ~no_peer_id_expected:false
    ~default_addr:"::"
    ~default_port:default_p2p_port
    peers

let bootstrap_peers config =
  Option.value
    ~default:config.blockchain_network.default_bootstrap_peers
    config.p2p.bootstrap_peers<|MERGE_RESOLUTION|>--- conflicted
+++ resolved
@@ -93,81 +93,10 @@
   make_blockchain_network
     ~alias:"mainnet"
     {
-<<<<<<< HEAD
-      time = Time.Protocol.of_notation_exn "2018-06-30T16:07:32Z";
-      block =
-        Block_hash.of_b58check_exn
-          "BLockGenesisGenesisGenesisGenesisGenesisf79b5d1CoW2";
-      protocol =
-        Protocol_hash.of_b58check_exn
-          "Ps9mPmXaRzmzk35gbAYNCAw6UXdE2qoABTHbN2oEEc1qM7CwT9P";
-    }
-    ~chain_name:"TEZOS_MAINNET"
-    ~old_chain_name:"TEZOS_BETANET_2018-06-30T16:07:32Z"
-    ~incompatible_chain_name:"INCOMPATIBLE"
-    ~sandboxed_chain_name:"SANDBOXED_TEZOS_MAINNET"
-    ~user_activated_upgrades:mainnet_user_activated_upgrades
-    ~user_activated_protocol_overrides:
-      [
-        ( "PsBABY5HQTSkA4297zNHfsZNKtxULfL18y95qb3m53QJiXGmrbU",
-          "PsBabyM1eUXZseaJdmXFApDSBqj8YBfwELoxZHHW77EMcAbbwAS" );
-        ( "PtEdoTezd3RHSC31mpxxo1npxFjoWWcFgQtxapi51Z8TLu6v6Uq",
-          "PtEdo2ZkT9oKpimTah6x2embF25oss54njMuPzkJTEi5RqfdZFA" );
-        ( "PtHangzHogokSuiMHemCuowEavgYTP8J5qQ9fQS793MHYFpCY3r",
-          "PtHangz2aRngywmSRGGvrcTyMbbdpWdpFKuS4uMWxg2RaH9i1qx" );
-      ]
-    ~default_bootstrap_peers:["boot.tzbeta.net"; giganode_1; giganode_2]
-
-let blockchain_network_hangzhounet =
-  make_blockchain_network
-    ~alias:"hangzhounet"
-    {
-      time = Time.Protocol.of_notation_exn "2021-11-04T15:00:00Z";
-      block =
-        Block_hash.of_b58check_exn
-          "BLockGenesisGenesisGenesisGenesisGenesis7e8c4d4snJW";
-      protocol =
-        Protocol_hash.of_b58check_exn
-          "Ps9mPmXaRzmzk35gbAYNCAw6UXdE2qoABTHbN2oEEc1qM7CwT9P";
-    }
-    ~genesis_parameters:
-      {
-        context_key = "sandbox_parameter";
-        values =
-          `O
-            [
-              ( "genesis_pubkey",
-                `String "edpkuYLienS3Xdt5c1vfRX1ibMxQuvfM67ByhJ9nmRYYKGAAoTq1UC"
-              );
-            ];
-      }
-    ~chain_name:"TEZOS_HANGZHOUNET_2021-11-04T15:00:00Z"
-    ~sandboxed_chain_name:"SANDBOXED_TEZOS"
-    ~user_activated_upgrades:
-      [(8191l, "PtHangz2aRngywmSRGGvrcTyMbbdpWdpFKuS4uMWxg2RaH9i1qx")]
-    ~default_bootstrap_peers:
-      [
-        "hangzhounet.teztnets.xyz";
-        "hangzhounet.kaml.fr";
-        "hangzhounet.smartpy.io";
-        "hangzhounet.tezos.co.il";
-        "hangzhounet.boot.tez.ie";
-      ]
-
-let blockchain_network_ithacanet =
-  make_blockchain_network
-    ~alias:"ithacanet"
-    {
-      time = Time.Protocol.of_notation_exn "2022-01-25T15:00:00Z";
-      block =
-        Block_hash.of_b58check_exn
-          "BLockGenesisGenesisGenesisGenesisGenesis1db77eJNeJ9";
-=======
       time = Time.Protocol.of_notation_exn "2021-12-15T04:20:00Z";
       block =
         Block_hash.of_b58check_exn
           "BLRWV6h8maHkbyy4D9K1zUUyYap76ZsntbQYKjMz5EknUtpCrzS";
->>>>>>> 56cb775e
       protocol =
         Protocol_hash.of_b58check_exn
           "Ps9mPmXaRzmzk35gbAYNCAw6UXdE2qoABTHbN2oEEc1qM7CwT9P";
@@ -181,19 +110,6 @@
                 `String
                   "edpkumhihiF9aaQ6AueVPZGux4aiMhzJ4JctBybbDBsGwnhm4R7mTQ" ) ];
       }
-<<<<<<< HEAD
-    ~chain_name:"TEZOS_ITHACANET_2022-01-25T15:00:00Z"
-    ~sandboxed_chain_name:"SANDBOXED_TEZOS"
-    ~user_activated_upgrades:
-      [(8191l, "Psithaca2MLRFYargivpo7YvUr7wUDqyxrdhC5CQq78mRvimz6A")]
-    ~default_bootstrap_peers:
-      [
-        "ithacanet.teztnets.xyz";
-        "ithacanet.smartpy.io";
-        "ithacanet.kaml.fr";
-        "ithacanet.boot.ecadinfra.com";
-      ]
-=======
     ~chain_name:"TLNT_NET"
     ~incompatible_chain_name:"INCOMPATIBLE"
     ~sandboxed_chain_name:"SANDBOXED_TLNT_NET"
@@ -202,7 +118,6 @@
     ~user_activated_protocol_overrides:
       [ ]
     ~default_bootstrap_peers:["network.decentralized.pictures"]
->>>>>>> 56cb775e
 
 let blockchain_network_sandbox =
   make_blockchain_network
@@ -299,17 +214,8 @@
           []))
 
 let builtin_blockchain_networks_with_tags =
-<<<<<<< HEAD
-  [
-    (1, blockchain_network_sandbox);
-    (4, blockchain_network_mainnet);
-    (16, blockchain_network_hangzhounet);
-    (17, blockchain_network_ithacanet);
-  ]
-=======
   [ (1, blockchain_network_sandbox);
     (4, blockchain_network_mainnet); ]
->>>>>>> 56cb775e
   |> List.map (fun (tag, network) ->
          match network.alias with
          | None -> assert false (* all built-in networks must have aliases *)
