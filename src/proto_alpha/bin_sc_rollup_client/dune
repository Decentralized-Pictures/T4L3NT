; This file was automatically generated, do not edit.
; Edit file manifest/main.ml instead.

(executable
 (name main_sc_rollup_client_alpha)
 (public_name octez-smart-rollup-client-alpha)
 (package octez-smart-rollup-client-alpha)
 (instrumentation (backend bisect_ppx))
 (libraries
  tezos-base
  tezos-clic
  tezos-protocol-alpha
<<<<<<< HEAD
  tezos-smart-rollup-alpha
  tezos-smart-rollup-layer2-alpha
  uri)
=======
  octez_smart_rollup_client_alpha)
>>>>>>> 3ef1d63a
 (link_flags
  (:standard)
  (:include %{workspace_root}/static-link-flags.sexp)
  (:include %{workspace_root}/macos-link-flags.sexp))
 (flags
  (:standard)
  -open Tezos_base.TzPervasives
  -open Tezos_base.TzPervasives.Error_monad.Legacy_monad_globals
  -open Tezos_protocol_alpha
<<<<<<< HEAD
  -open Tezos_smart_rollup_alpha
  -open Tezos_smart_rollup_layer2_alpha))
=======
  -open Octez_smart_rollup_client_alpha))
>>>>>>> 3ef1d63a
<|MERGE_RESOLUTION|>--- conflicted
+++ resolved
@@ -10,13 +10,7 @@
   tezos-base
   tezos-clic
   tezos-protocol-alpha
-<<<<<<< HEAD
-  tezos-smart-rollup-alpha
-  tezos-smart-rollup-layer2-alpha
-  uri)
-=======
   octez_smart_rollup_client_alpha)
->>>>>>> 3ef1d63a
  (link_flags
   (:standard)
   (:include %{workspace_root}/static-link-flags.sexp)
@@ -26,9 +20,4 @@
   -open Tezos_base.TzPervasives
   -open Tezos_base.TzPervasives.Error_monad.Legacy_monad_globals
   -open Tezos_protocol_alpha
-<<<<<<< HEAD
-  -open Tezos_smart_rollup_alpha
-  -open Tezos_smart_rollup_layer2_alpha))
-=======
-  -open Octez_smart_rollup_client_alpha))
->>>>>>> 3ef1d63a
+  -open Octez_smart_rollup_client_alpha))