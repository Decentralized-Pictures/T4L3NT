--- conflicted
+++ resolved
@@ -297,15 +297,9 @@
       ~group
       ~desc:"Get the storage of a contract."
       (args1 (unparsing_mode_arg ~default:"Readable"))
-<<<<<<< HEAD
-      ( prefixes ["get"; "contract"; "storage"; "for"]
-      @@ ContractAlias.destination_param ~name:"src" ~desc:"source contract"
-      @@ stop )
-=======
       (prefixes ["get"; "contract"; "storage"; "for"]
       @@ ContractAlias.destination_param ~name:"src" ~desc:"source contract"
       @@ stop)
->>>>>>> 3df16311
       (fun unparsing_mode (_, contract) (cctxt : Protocol_client_context.full) ->
         Plugin.RPC.get_storage_normalized
           cctxt
@@ -346,11 +340,7 @@
       ~group
       ~desc:"Get a value in a big map."
       (args1 (unparsing_mode_arg ~default:"Readable"))
-<<<<<<< HEAD
-      ( prefixes ["get"; "element"]
-=======
       (prefixes ["get"; "element"]
->>>>>>> 3df16311
       @@ Clic.param
            ~name:"key"
            ~desc:"the key to look for"
@@ -361,11 +351,7 @@
            ~name:"big_map"
            ~desc:"identifier of the big_map"
            int_parameter
-<<<<<<< HEAD
-      @@ stop )
-=======
-      @@ stop)
->>>>>>> 3df16311
+      @@ stop)
       (fun unparsing_mode key id (cctxt : Protocol_client_context.full) ->
         get_big_map_value
           cctxt
@@ -381,17 +367,6 @@
       ~group
       ~desc:"Get the code of a contract."
       (args1 (unparsing_mode_arg ~default:"Readable"))
-<<<<<<< HEAD
-      ( prefixes ["get"; "contract"; "code"; "for"]
-      @@ ContractAlias.destination_param ~name:"src" ~desc:"source contract"
-      @@ stop )
-      (fun unparsing_mode (_, contract) (cctxt : Protocol_client_context.full) ->
-        Plugin.RPC.get_script_normalized
-          cctxt
-          (cctxt#chain, cctxt#block)
-          ~contract
-          ~unparsing_mode
-=======
       (prefixes ["get"; "contract"; "code"; "for"]
       @@ ContractAlias.destination_param ~name:"src" ~desc:"source contract"
       @@ stop)
@@ -421,7 +396,6 @@
       @@ stop)
       (fun () (_, contract) (cctxt : Protocol_client_context.full) ->
         get_script cctxt ~chain:cctxt#chain ~block:cctxt#block contract
->>>>>>> 3df16311
         >>=? function
         | None -> cctxt#error "This is not a smart contract."
         | Some {code; storage = _} -> (
@@ -882,12 +856,7 @@
                 Client_keys.get_key cctxt source >>=? fun (_, src_pk, src_sk) ->
                 return (source, src_pk, src_sk))
             >>=? fun (source, src_pk, src_sk) ->
-<<<<<<< HEAD
-            List.mapi_ep prepare operations
-            >>=? fun contents ->
-=======
             List.mapi_ep prepare operations >>=? fun contents ->
->>>>>>> 3df16311
             let (Manager_list contents) =
               Annotated_manager_operation.manager_of_list contents
             in
