(*****************************************************************************)
(*                                                                           *)
(* Open Source License                                                       *)
(* Copyright (c) 2018 Dynamic Ledger Solutions, Inc. <contact@tezos.com>     *)
(*                                                                           *)
(* Permission is hereby granted, free of charge, to any person obtaining a   *)
(* copy of this software and associated documentation files (the "Software"),*)
(* to deal in the Software without restriction, including without limitation *)
(* the rights to use, copy, modify, merge, publish, distribute, sublicense,  *)
(* and/or sell copies of the Software, and to permit persons to whom the     *)
(* Software is furnished to do so, subject to the following conditions:      *)
(*                                                                           *)
(* The above copyright notice and this permission notice shall be included   *)
(* in all copies or substantial portions of the Software.                    *)
(*                                                                           *)
(* THE SOFTWARE IS PROVIDED "AS IS", WITHOUT WARRANTY OF ANY KIND, EXPRESS OR*)
(* IMPLIED, INCLUDING BUT NOT LIMITED TO THE WARRANTIES OF MERCHANTABILITY,  *)
(* FITNESS FOR A PARTICULAR PURPOSE AND NONINFRINGEMENT. IN NO EVENT SHALL   *)
(* THE AUTHORS OR COPYRIGHT HOLDERS BE LIABLE FOR ANY CLAIM, DAMAGES OR OTHER*)
(* LIABILITY, WHETHER IN AN ACTION OF CONTRACT, TORT OR OTHERWISE, ARISING   *)
(* FROM, OUT OF OR IN CONNECTION WITH THE SOFTWARE OR THE USE OR OTHER       *)
(* DEALINGS IN THE SOFTWARE.                                                 *)
(*                                                                           *)
(*****************************************************************************)

let max_block_length = 100

let max_operation_data_length = 0

let validation_passes = []

let acceptable_passes _op = []

type block_header_data = string

let block_header_data_encoding =
  Data_encoding.(obj1 (req "block_header_data" string))

type block_header = {
  shell : Block_header.shell_header;
  protocol_data : block_header_data;
}

type block_header_metadata = unit

let block_header_metadata_encoding = Data_encoding.unit

type operation_data = unit

let operation_data_encoding = Data_encoding.unit

type operation_receipt = unit

let operation_receipt_encoding = Data_encoding.unit

let operation_data_and_receipt_encoding =
  Data_encoding.conv
    (function ((), ()) -> ())
    (fun () -> ((), ()))
    Data_encoding.unit

type operation = {
  shell : Operation.shell_header;
  protocol_data : operation_data;
}

let relative_position_within_block _ _ = 0

type validation_state = {context : Context.t; fitness : Fitness.t}

let begin_application ~chain_id:_ ~predecessor_context:context
    ~predecessor_timestamp:_ ~predecessor_fitness:_ (raw_block : block_header) =
  let fitness = raw_block.shell.fitness in
  return {context; fitness}

let begin_partial_application ~chain_id ~ancestor_context ~predecessor_timestamp
    ~predecessor_fitness block_header =
  begin_application
    ~chain_id
    ~predecessor_context:ancestor_context
    ~predecessor_timestamp
    ~predecessor_fitness
    block_header

let version_number = "\001"

let int64_to_bytes i =
  let b = Bytes.make 8 '0' in
  TzEndian.set_int64 b 0 i ;
  b

let fitness_from_level level =
  [Bytes.of_string version_number; int64_to_bytes level]

let begin_construction ~chain_id:_ ~predecessor_context:context
    ~predecessor_timestamp:_ ~predecessor_level ~predecessor_fitness:_
    ~predecessor:_ ~timestamp:_ ?protocol_data () =
  let fitness = fitness_from_level Int64.(succ (of_int32 predecessor_level)) in
  let _mode =
    match protocol_data with Some _ -> "block" | None -> "mempool"
  in
  return {context; fitness}

type error += No_error

let () =
  register_error_kind
    `Permanent
    ~id:"no-error"
    ~title:"No error"
    ~description:"There is no error, this is a no-op protocol"
    ~pp:(fun ppf () -> Format.fprintf ppf "@[<h 0>No error in no-op protocol@]")
    Data_encoding.unit
    (function No_error -> Some () | _ -> None)
    (fun () -> No_error)
<<<<<<< HEAD

let apply_operation _state _op = fail No_error
=======
>>>>>>> 0bdf2e90

let apply_operation _state _op = fail No_error

let finalize_block state _ =
  let fitness = state.fitness in
  return
    ( {
        Updater.message = None;
        context = state.context;
        fitness;
        max_operations_ttl = 0;
        last_allowed_fork_level = 0l;
      },
      () )

let init context block_header =
  let open Block_header in
  let fitness = block_header.fitness in
<<<<<<< HEAD
=======
  Context.Cache.set_cache_layout context [] >>= fun context ->
>>>>>>> 0bdf2e90
  return
    {
      Updater.message = None;
      context;
      fitness;
      max_operations_ttl = 0;
      last_allowed_fork_level = 0l;
    }

let value_of_key ~chain_id:_ ~predecessor_context:_ ~predecessor_timestamp:_
    ~predecessor_level:_ ~predecessor_fitness:_ ~predecessor:_ ~timestamp:_ =
  return (fun _ -> fail No_error)

let rpc_services = RPC_directory.empty<|MERGE_RESOLUTION|>--- conflicted
+++ resolved
@@ -113,11 +113,6 @@
     Data_encoding.unit
     (function No_error -> Some () | _ -> None)
     (fun () -> No_error)
-<<<<<<< HEAD
-
-let apply_operation _state _op = fail No_error
-=======
->>>>>>> 0bdf2e90
 
 let apply_operation _state _op = fail No_error
 
@@ -136,10 +131,7 @@
 let init context block_header =
   let open Block_header in
   let fitness = block_header.fitness in
-<<<<<<< HEAD
-=======
   Context.Cache.set_cache_layout context [] >>= fun context ->
->>>>>>> 0bdf2e90
   return
     {
       Updater.message = None;
