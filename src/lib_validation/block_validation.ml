(*****************************************************************************)
(*                                                                           *)
(* Open Source License                                                       *)
(* Copyright (c) 2018 Dynamic Ledger Solutions, Inc. <contact@tezos.com>     *)
(* Copyright (c) 2018 Nomadic Labs. <nomadic@tezcore.com>                    *)
(*                                                                           *)
(* Permission is hereby granted, free of charge, to any person obtaining a   *)
(* copy of this software and associated documentation files (the "Software"),*)
(* to deal in the Software without restriction, including without limitation *)
(* the rights to use, copy, modify, merge, publish, distribute, sublicense,  *)
(* and/or sell copies of the Software, and to permit persons to whom the     *)
(* Software is furnished to do so, subject to the following conditions:      *)
(*                                                                           *)
(* The above copyright notice and this permission notice shall be included   *)
(* in all copies or substantial portions of the Software.                    *)
(*                                                                           *)
(* THE SOFTWARE IS PROVIDED "AS IS", WITHOUT WARRANTY OF ANY KIND, EXPRESS OR*)
(* IMPLIED, INCLUDING BUT NOT LIMITED TO THE WARRANTIES OF MERCHANTABILITY,  *)
(* FITNESS FOR A PARTICULAR PURPOSE AND NONINFRINGEMENT. IN NO EVENT SHALL   *)
(* THE AUTHORS OR COPYRIGHT HOLDERS BE LIABLE FOR ANY CLAIM, DAMAGES OR OTHER*)
(* LIABILITY, WHETHER IN AN ACTION OF CONTRACT, TORT OR OTHERWISE, ARISING   *)
(* FROM, OUT OF OR IN CONNECTION WITH THE SOFTWARE OR THE USE OR OTHER       *)
(* DEALINGS IN THE SOFTWARE.                                                 *)
(*                                                                           *)
(*****************************************************************************)

open Block_validator_errors

type validation_store = {
  context_hash : Context_hash.t;
  message : string option;
  max_operations_ttl : int;
  last_allowed_fork_level : Int32.t;
}

let validation_store_encoding =
  let open Data_encoding in
  conv
    (fun {context_hash; message; max_operations_ttl; last_allowed_fork_level} ->
      (context_hash, message, max_operations_ttl, last_allowed_fork_level))
    (fun (context_hash, message, max_operations_ttl, last_allowed_fork_level) ->
      {context_hash; message; max_operations_ttl; last_allowed_fork_level})
    (obj4
       (req "context_hash" Context_hash.encoding)
       (req "message" (option string))
       (req "max_operations_ttl" int31)
       (req "last_allowed_fork_level" int32))

type result = {
<<<<<<< HEAD
  validation_result : Tezos_protocol_environment.validation_result;
  block_metadata : MBytes.t;
  ops_metadata : MBytes.t list list;
  context_hash : Context_hash.t;
=======
  validation_store : validation_store;
  block_metadata : Bytes.t;
  ops_metadata : Bytes.t list list;
>>>>>>> fc8990b1
  forking_testchain : bool;
}

let update_testchain_status ctxt predecessor_header timestamp =
  Context.get_test_chain ctxt
  >>= function
  | Not_running ->
      return ctxt
  | Running {expiration; _} ->
      if Time.Protocol.(expiration <= timestamp) then
        Context.set_test_chain ctxt Not_running >>= fun ctxt -> return ctxt
      else return ctxt
  | Forking {protocol; expiration} ->
      let predecessor_hash = Block_header.hash predecessor_header in
      let genesis = Context.compute_testchain_genesis predecessor_hash in
      let chain_id = Chain_id.of_block_hash genesis in
      (* legacy semantics *)
      Context.set_test_chain
        ctxt
        (Running {chain_id; genesis; protocol; expiration})
      >>= fun ctxt -> return ctxt

let is_testchain_forking ctxt =
  Context.get_test_chain ctxt
  >>= function
  | Not_running | Running _ -> Lwt.return_false | Forking _ -> Lwt.return_true

let init_test_chain ctxt forked_header =
  Context.get_test_chain ctxt
  >>= function
  | Not_running | Running _ ->
      assert false
  | Forking {protocol; _} ->
      ( match Registered_protocol.get protocol with
      | Some proto ->
          return proto
      | None ->
          fail (Missing_test_protocol protocol) )
      >>=? fun (module Proto_test) ->
      let test_ctxt = Shell_context.wrap_disk_context ctxt in
      Proto_test.init test_ctxt forked_header.Block_header.shell
      >>=? fun {context = test_ctxt; _} ->
      let test_ctxt = Shell_context.unwrap_disk_context test_ctxt in
      Context.set_test_chain test_ctxt Not_running
      >>= fun test_ctxt ->
      Context.set_protocol test_ctxt protocol
      >>= fun test_ctxt ->
      Context.commit_test_chain_genesis test_ctxt forked_header
      >>= fun genesis_header -> return genesis_header
<<<<<<< HEAD
=======

let result_encoding =
  let open Data_encoding in
  conv
    (fun {validation_store; block_metadata; ops_metadata; forking_testchain} ->
      (validation_store, block_metadata, ops_metadata, forking_testchain))
    (fun (validation_store, block_metadata, ops_metadata, forking_testchain) ->
      {validation_store; block_metadata; ops_metadata; forking_testchain})
    (obj4
       (req "validation_store" validation_store_encoding)
       (req "block_metadata" bytes)
       (req "ops_metadata" (list @@ list @@ bytes))
       (req "forking_testchain" bool))
>>>>>>> fc8990b1

let may_force_protocol_upgrade ~level
    (validation_result : Tezos_protocol_environment.validation_result) =
  match Block_header.get_forced_protocol_upgrade ~level with
  | None ->
      Lwt.return validation_result
  | Some hash ->
      let context =
        Shell_context.unwrap_disk_context validation_result.context
      in
      Context.set_protocol context hash
      >>= fun context ->
      let context = Shell_context.wrap_disk_context context in
      Lwt.return {validation_result with context}

(** Applies user activated updates based either on block level or on
    voted protocols *)
let may_patch_protocol ~level
    (validation_result : Tezos_protocol_environment.validation_result) =
  let context = Shell_context.unwrap_disk_context validation_result.context in
  Context.get_protocol context
  >>= fun protocol ->
  match Block_header.get_voted_protocol_overrides protocol with
  | None ->
      may_force_protocol_upgrade ~level validation_result
  | Some replacement_protocol ->
      Context.set_protocol context replacement_protocol
      >>= fun context ->
      let context = Shell_context.wrap_disk_context context in
      Lwt.return {validation_result with context}

module Make (Proto : Registered_protocol.T) = struct
  let check_block_header ~(predecessor_block_header : Block_header.t) hash
      (block_header : Block_header.t) =
    let validation_passes = List.length Proto.validation_passes in
    fail_unless
      ( Int32.succ predecessor_block_header.shell.level
      = block_header.shell.level )
      ( invalid_block hash
      @@ Invalid_level
           {
             expected = Int32.succ predecessor_block_header.shell.level;
             found = block_header.shell.level;
           } )
    >>=? fun () ->
    fail_unless
      Time.Protocol.(
        predecessor_block_header.shell.timestamp < block_header.shell.timestamp)
      (invalid_block hash Non_increasing_timestamp)
    >>=? fun () ->
    fail_unless
      Fitness.(
        predecessor_block_header.shell.fitness < block_header.shell.fitness)
      (invalid_block hash Non_increasing_fitness)
    >>=? fun () ->
    fail_unless
      (block_header.shell.validation_passes = validation_passes)
      (invalid_block
         hash
         (Unexpected_number_of_validation_passes
            block_header.shell.validation_passes))
    >>=? fun () -> return_unit

  let parse_block_header block_hash (block_header : Block_header.t) =
    match
      Data_encoding.Binary.of_bytes
        Proto.block_header_data_encoding
        block_header.protocol_data
    with
    | None ->
        fail (invalid_block block_hash Cannot_parse_block_header)
    | Some protocol_data ->
        return
          ({shell = block_header.shell; protocol_data} : Proto.block_header)

  let check_operation_quota block_hash operations =
    let invalid_block = invalid_block block_hash in
    iteri2_p
      (fun i ops quota ->
        fail_unless
          (Option.unopt_map
             ~default:true
             ~f:(fun max -> List.length ops <= max)
             quota.Tezos_protocol_environment.max_op)
          (let max = Option.unopt ~default:~-1 quota.max_op in
           invalid_block
             (Too_many_operations {pass = i + 1; found = List.length ops; max}))
        >>=? fun () ->
        iter_p
          (fun op ->
            let size = Data_encoding.Binary.length Operation.encoding op in
            fail_unless
              (size <= Proto.max_operation_data_length)
              (invalid_block
                 (Oversized_operation
                    {
                      operation = Operation.hash op;
                      size;
                      max = Proto.max_operation_data_length;
                    })))
          ops
        >>=? fun () -> return_unit)
      operations
      Proto.validation_passes

  let parse_operations block_hash operations =
    let invalid_block = invalid_block block_hash in
    mapi_s
      (fun pass ->
        map_s (fun op ->
            let op_hash = Operation.hash op in
            match
              Data_encoding.Binary.of_bytes
                Proto.operation_data_encoding
                op.Operation.proto
            with
            | None ->
                fail (invalid_block (Cannot_parse_operation op_hash))
            | Some protocol_data ->
                let op = {Proto.shell = op.shell; protocol_data} in
                let allowed_pass = Proto.acceptable_passes op in
                fail_unless
                  (List.mem pass allowed_pass)
                  (invalid_block
                     (Unallowed_pass {operation = op_hash; pass; allowed_pass}))
                >>=? fun () -> return op))
      operations

  let apply chain_id ~max_operations_ttl
      ~(predecessor_block_header : Block_header.t) ~predecessor_context
      ~(block_header : Block_header.t) operations =
    let block_hash = Block_header.hash block_header in
    let invalid_block = invalid_block block_hash in
    check_block_header ~predecessor_block_header block_hash block_header
    >>=? fun () ->
    parse_block_header block_hash block_header
    >>=? fun block_header ->
    check_operation_quota block_hash operations
    >>=? fun () ->
    update_testchain_status
      predecessor_context
      predecessor_block_header
      block_header.shell.timestamp
    >>=? fun context ->
    parse_operations block_hash operations
    >>=? fun operations ->
    let context = Shell_context.wrap_disk_context context in
    Proto.begin_application
      ~chain_id
      ~predecessor_context:context
      ~predecessor_timestamp:predecessor_block_header.shell.timestamp
      ~predecessor_fitness:predecessor_block_header.shell.fitness
      block_header
    >>=? (fun state ->
           fold_left_s
             (fun (state, acc) ops ->
               fold_left_s
                 (fun (state, acc) op ->
                   Proto.apply_operation state op
                   >>=? fun (state, op_metadata) ->
                   return (state, op_metadata :: acc))
                 (state, [])
                 ops
               >>=? fun (state, ops_metadata) ->
               return (state, List.rev ops_metadata :: acc))
             (state, [])
             operations
           >>=? fun (state, ops_metadata) ->
           let ops_metadata = List.rev ops_metadata in
           Proto.finalize_block state
           >>=? fun (validation_result, block_data) ->
           return (validation_result, block_data, ops_metadata))
    >>= (function
          | Error err ->
              fail (invalid_block (Economic_protocol_error err))
          | Ok o ->
              return o)
    >>=? fun (validation_result, block_data, ops_metadata) ->
    (* reset_test_chain
     *   validation_result.context
     *   current_block_header
     *   ~start_testchain >>=? fun forked_genesis_header -> *)
    let context =
      Shell_context.unwrap_disk_context validation_result.context
    in
    is_testchain_forking context
    >>= fun forking_testchain ->
    may_patch_protocol ~level:block_header.shell.level validation_result
    >>= fun validation_result ->
    let context =
      Shell_context.unwrap_disk_context validation_result.context
    in
    Context.get_protocol context
    >>= fun new_protocol ->
    let expected_proto_level =
      if Protocol_hash.equal new_protocol Proto.hash then
        predecessor_block_header.shell.proto_level
      else (predecessor_block_header.shell.proto_level + 1) mod 256
    in
    fail_when
      (block_header.shell.proto_level <> expected_proto_level)
      (invalid_block
         (Invalid_proto_level
            {
              found = block_header.shell.proto_level;
              expected = expected_proto_level;
            }))
    >>=? fun () ->
    fail_when
      Fitness.(validation_result.fitness <> block_header.shell.fitness)
      (invalid_block
         (Invalid_fitness
            {
              expected = block_header.shell.fitness;
              found = validation_result.fitness;
            }))
    >>=? fun () ->
    ( if Protocol_hash.equal new_protocol Proto.hash then
      return validation_result
    else
      match Registered_protocol.get new_protocol with
      | None ->
          fail
            (Unavailable_protocol {block = block_hash; protocol = new_protocol})
      | Some (module NewProto) ->
          NewProto.init validation_result.context block_header.shell )
    >>=? fun validation_result ->
    let max_operations_ttl =
      max 0 (min (max_operations_ttl + 1) validation_result.max_operations_ttl)
    in
    let validation_result = {validation_result with max_operations_ttl} in
    let block_metadata =
      Data_encoding.Binary.to_bytes_exn
        Proto.block_header_metadata_encoding
        block_data
    in
    let ops_metadata =
      List.map
        (List.map
           (Data_encoding.Binary.to_bytes_exn Proto.operation_receipt_encoding))
        ops_metadata
    in
    let context =
      Shell_context.unwrap_disk_context validation_result.context
    in
    Context.commit
      ~time:block_header.shell.timestamp
      ?message:validation_result.message
      context
    >>= fun context_hash ->
<<<<<<< HEAD
    return
      {
        validation_result;
        block_metadata;
        ops_metadata;
        context_hash;
        forking_testchain;
      }
=======
    let validation_store =
      {
        context_hash;
        message = validation_result.message;
        max_operations_ttl = validation_result.max_operations_ttl;
        last_allowed_fork_level = validation_result.last_allowed_fork_level;
      }
    in
    return {validation_store; block_metadata; ops_metadata; forking_testchain}
>>>>>>> fc8990b1
end

let assert_no_duplicate_operations block_hash live_operations operations =
  fold_left_s
    (fold_left_s (fun live_operations op ->
         let oph = Operation.hash op in
         fail_when
           (Operation_hash.Set.mem oph live_operations)
           (invalid_block block_hash @@ Replayed_operation oph)
         >>=? fun () -> return (Operation_hash.Set.add oph live_operations)))
    live_operations
    operations
  >>=? fun _ -> return_unit

let assert_operation_liveness block_hash live_blocks operations =
  iter_s
    (iter_s (fun op ->
         fail_unless
           (Block_hash.Set.mem op.Operation.shell.branch live_blocks)
           ( invalid_block block_hash
           @@ Outdated_operation
                {
                  operation = Operation.hash op;
                  originating_block = op.shell.branch;
                } )))
    operations

let check_liveness ~live_blocks ~live_operations block_hash operations =
  assert_no_duplicate_operations block_hash live_operations operations
  >>=? fun () ->
  assert_operation_liveness block_hash live_blocks operations
  >>=? fun () -> return_unit

let apply chain_id ~max_operations_ttl
    ~(predecessor_block_header : Block_header.t) ~predecessor_context
    ~(block_header : Block_header.t) operations =
  let block_hash = Block_header.hash block_header in
  Context.get_protocol predecessor_context
  >>= fun pred_protocol_hash ->
  ( match Registered_protocol.get pred_protocol_hash with
  | None ->
      fail
        (Unavailable_protocol
           {block = block_hash; protocol = pred_protocol_hash})
  | Some p ->
      return p )
  >>=? fun (module Proto) ->
  let module Block_validation = Make (Proto) in
  Block_validation.apply
    chain_id
    ~max_operations_ttl
    ~predecessor_block_header
    ~predecessor_context
    ~block_header
    operations
  >>= function
  | Error (Exn (Unix.Unix_error (errno, fn, msg)) :: _) ->
      fail (System_error {errno; fn; msg})
  | (Ok _ | Error _) as res ->
      Lwt.return res<|MERGE_RESOLUTION|>--- conflicted
+++ resolved
@@ -47,16 +47,9 @@
        (req "last_allowed_fork_level" int32))
 
 type result = {
-<<<<<<< HEAD
-  validation_result : Tezos_protocol_environment.validation_result;
-  block_metadata : MBytes.t;
-  ops_metadata : MBytes.t list list;
-  context_hash : Context_hash.t;
-=======
   validation_store : validation_store;
   block_metadata : Bytes.t;
   ops_metadata : Bytes.t list list;
->>>>>>> fc8990b1
   forking_testchain : bool;
 }
 
@@ -106,8 +99,6 @@
       >>= fun test_ctxt ->
       Context.commit_test_chain_genesis test_ctxt forked_header
       >>= fun genesis_header -> return genesis_header
-<<<<<<< HEAD
-=======
 
 let result_encoding =
   let open Data_encoding in
@@ -121,7 +112,6 @@
        (req "block_metadata" bytes)
        (req "ops_metadata" (list @@ list @@ bytes))
        (req "forking_testchain" bool))
->>>>>>> fc8990b1
 
 let may_force_protocol_upgrade ~level
     (validation_result : Tezos_protocol_environment.validation_result) =
@@ -372,16 +362,6 @@
       ?message:validation_result.message
       context
     >>= fun context_hash ->
-<<<<<<< HEAD
-    return
-      {
-        validation_result;
-        block_metadata;
-        ops_metadata;
-        context_hash;
-        forking_testchain;
-      }
-=======
     let validation_store =
       {
         context_hash;
@@ -391,7 +371,6 @@
       }
     in
     return {validation_store; block_metadata; ops_metadata; forking_testchain}
->>>>>>> fc8990b1
 end
 
 let assert_no_duplicate_operations block_hash live_operations operations =
