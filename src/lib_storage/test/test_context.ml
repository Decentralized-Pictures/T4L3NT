--- conflicted
+++ resolved
@@ -225,8 +225,6 @@
       Assert.equal_string_list_list ~msg:__LOC__ [] l ;
       Lwt.return_unit
 
-<<<<<<< HEAD
-=======
 let test_dump { idx ; block3b; _ } =
   Lwt_utils_unix.with_tempdir "tezos_test_" begin fun base_dir2 ->
     let dumpfile = base_dir2 // "dump" in
@@ -278,7 +276,6 @@
 
 (******************************************************************************)
 
->>>>>>> 6ffabdd8
 let tests : (string * (t -> unit Lwt.t)) list = [
   "simple", test_simple ;
   "continuation", test_continuation ;
