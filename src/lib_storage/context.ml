--- conflicted
+++ resolved
@@ -473,10 +473,6 @@
   let branch = get_branch chain_id in
   GitStore.Branch.set ctxt.index.repo branch commit >>= fun () ->
   Lwt.return genesis_header
-<<<<<<< HEAD
-=======
-
->>>>>>> 6ffabdd8
 
 let clear_test_chain index chain_id =
   (* TODO remove commits... ??? *)
@@ -510,22 +506,6 @@
     let open Data_encoding in
     conv
       (fun { block_header ; operations ; operation_hashes} ->
-<<<<<<< HEAD
-         (block_header, operations, operation_hashes))
-      (fun (block_header, operations, operation_hashes) ->
-         { block_header ; operations ; operation_hashes})
-      (obj3
-         (req "block_header" (dynamic_size Block_header.encoding))
-         (req "operations" (list (tup2 int31 (list (dynamic_size Operation.encoding)))))
-         (req "operation_hashes" (list (tup2 int31 (list Operation_hash.encoding))))
-      )
-
-  let to_bytes =
-    Data_encoding.Binary.to_bytes_exn encoding
-
-  let of_bytes =
-    Data_encoding.Binary.of_bytes encoding
-=======
          (operations, operation_hashes, block_header))
       (fun (operations, operation_hashes, block_header) ->
          { block_header ; operations ; operation_hashes})
@@ -540,7 +520,6 @@
 
   let of_bytes pruned_block =
     Data_encoding.Binary.of_bytes encoding pruned_block
->>>>>>> 6ffabdd8
 
   let header { block_header } = block_header
 
@@ -553,29 +532,13 @@
     operations : Operation.t list list ;
   }
 
-<<<<<<< HEAD
-=======
   let header { block_header } = block_header
 
->>>>>>> 6ffabdd8
   let encoding =
     let open Data_encoding in
     conv
       (fun { block_header  ;
              operations} ->
-<<<<<<< HEAD
-        (block_header,
-         operations))
-      (fun (block_header,
-            operations) ->
-        { block_header ;
-          operations})
-      (obj2
-         (req "block_header" (dynamic_size Block_header.encoding))
-         (req "operations"
-            (list (list (dynamic_size Operation.encoding))))
-      )
-=======
         (operations,
          block_header))
       (fun (operations,
@@ -586,7 +549,6 @@
          (req "operations" (list (list (dynamic_size Operation.encoding))))
          (req "block_header" Block_header.encoding
          ))
->>>>>>> 6ffabdd8
 
   let to_bytes =
     Data_encoding.Binary.to_bytes_exn encoding
@@ -594,26 +556,6 @@
   let of_bytes =
     Data_encoding.Binary.of_bytes encoding
 
-<<<<<<< HEAD
-  let empty = {
-    block_header =
-      Block_header.{
-        protocol_data = MBytes.empty;
-        shell = {
-          level = 0l;
-          proto_level = 0;
-          predecessor = Block_hash.zero;
-          timestamp = Time.epoch;
-          validation_passes = 0;
-          operations_hash = Operation_list_list_hash.zero;
-          fitness = [];
-          context = Context_hash.zero;
-        } };
-    operations = [[]] ;
-  }
-
-=======
->>>>>>> 6ffabdd8
 end
 
 module Protocol_data = struct
@@ -621,11 +563,7 @@
   type info = {
     author : string ;
     message : string ;
-<<<<<<< HEAD
-    timestamp : Time.t ;
-=======
     timestamp : Time.Protocol.t ;
->>>>>>> 6ffabdd8
   }
 
   let info_encoding =
@@ -638,11 +576,7 @@
       (obj3
          (req "author" string)
          (req "message" string)
-<<<<<<< HEAD
-         (req "timestamp" Time.encoding))
-=======
          (req "timestamp" Time.Protocol.encoding))
->>>>>>> 6ffabdd8
 
   type data = {
     info : info ;
@@ -674,24 +608,6 @@
       int32
       data_encoding
 
-<<<<<<< HEAD
-  let empty =
-    let info = {
-      author = "" ;
-      message = "" ;
-      timestamp = Time.now ()
-    } in
-    let data = {
-      info ;
-      protocol_hash = Protocol_hash.zero ;
-      test_chain_status = Test_chain_status.Not_running ;
-      data_key = Context_hash.zero ;
-      parents = [ Context_hash.zero ] ;
-    } in
-    (0l, data)
-
-=======
->>>>>>> 6ffabdd8
   let to_bytes =
     Data_encoding.Binary.to_bytes_exn encoding
 
@@ -723,8 +639,6 @@
     | `Node h1, `Node h2 -> Context_hash.( h1 = h2 )
     | `Contents _, `Node _ | `Node _, `Contents _ -> false
 
-<<<<<<< HEAD
-=======
   let commit_info_encoding =
     let open Data_encoding in
     conv
@@ -765,7 +679,6 @@
       end
       (obj2 (req "kind" kind_encoding) (req "value" bytes))
 
->>>>>>> 6ffabdd8
   let context_parents ctxt =
     match ctxt with
     | { parents = [commit]; _ } ->
@@ -816,10 +729,6 @@
         GitStore.Tree.add_tree tree key sub_tree >>=
         Lwt.return_some
 
-<<<<<<< HEAD
-
-=======
->>>>>>> 6ffabdd8
   let add_mbytes index tree key bytes =
     GitStore.Tree.hash index.repo (`Contents (bytes, ())) >>= fun _ignored  ->
     GitStore.Tree.add tree key bytes
@@ -878,11 +787,7 @@
   let author = Irmin.Info.author irmin_info in
   let message = Irmin.Info.message irmin_info in
   let info = {
-<<<<<<< HEAD
-    Protocol_data.timestamp = Time.of_seconds date ;
-=======
     Protocol_data.timestamp = Time.Protocol.of_seconds date ;
->>>>>>> 6ffabdd8
     author ;
     message ;
   } in
@@ -898,8 +803,6 @@
       info ;
     })
 
-<<<<<<< HEAD
-=======
 (* Mock some GitStore types, so we can build our own Merkle tree. *)
 
 module Mock : sig
@@ -973,7 +876,6 @@
   else
     Lwt.return_false
 
->>>>>>> 6ffabdd8
 (* Context dumper *)
 
 module Context_dumper = Context_dump.Make(Dumpable_context)
@@ -1034,9 +936,6 @@
           let msg = Printf.sprintf "unknown error: %s" (Printexc.to_string exc) in
           fail (Cannot_create_file msg))
   >>=? fun fd ->
-<<<<<<< HEAD
-  dump_contexts_fd idx datas ~fd
-=======
   dump_contexts_fd idx datas ~fd
 
 let restore_contexts idx ~filename =
@@ -1064,5 +963,4 @@
        then return result
        else fail @@ Suspicious_file (total - current)
     )
-    (fun () -> Lwt_unix.close fd)
->>>>>>> 6ffabdd8
+    (fun () -> Lwt_unix.close fd)