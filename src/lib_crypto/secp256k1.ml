(*****************************************************************************)
(*                                                                           *)
(* Open Source License                                                       *)
(* Copyright (c) 2018 Dynamic Ledger Solutions, Inc. <contact@tezos.com>     *)
(*                                                                           *)
(* Permission is hereby granted, free of charge, to any person obtaining a   *)
(* copy of this software and associated documentation files (the "Software"),*)
(* to deal in the Software without restriction, including without limitation *)
(* the rights to use, copy, modify, merge, publish, distribute, sublicense,  *)
(* and/or sell copies of the Software, and to permit persons to whom the     *)
(* Software is furnished to do so, subject to the following conditions:      *)
(*                                                                           *)
(* The above copyright notice and this permission notice shall be included   *)
(* in all copies or substantial portions of the Software.                    *)
(*                                                                           *)
(* THE SOFTWARE IS PROVIDED "AS IS", WITHOUT WARRANTY OF ANY KIND, EXPRESS OR*)
(* IMPLIED, INCLUDING BUT NOT LIMITED TO THE WARRANTIES OF MERCHANTABILITY,  *)
(* FITNESS FOR A PARTICULAR PURPOSE AND NONINFRINGEMENT. IN NO EVENT SHALL   *)
(* THE AUTHORS OR COPYRIGHT HOLDERS BE LIABLE FOR ANY CLAIM, DAMAGES OR OTHER*)
(* LIABILITY, WHETHER IN AN ACTION OF CONTRACT, TORT OR OTHERWISE, ARISING   *)
(* FROM, OUT OF OR IN CONNECTION WITH THE SOFTWARE OR THE USE OR OTHER       *)
(* DEALINGS IN THE SOFTWARE.                                                 *)
(*                                                                           *)
(*****************************************************************************)

module Public_key_hash = struct
  include Blake2B.Make
            (Base58)
            (struct
              let name = "Secp256k1.Public_key_hash"

              let title = "A Secp256k1 public key hash"

              let b58check_prefix = Base58.Prefix.secp256k1_public_key_hash

              let size = Some 20
            end)

  module Logging = struct
    let tag = Tag.def ~doc:title name pp
  end
end

let () = Base58.check_encoded_prefix Public_key_hash.b58check_encoding "tz2" 36

open Libsecp256k1.External

let context =
  let ctx = Context.create () in
<<<<<<< HEAD
  match Context.randomize ctx (Rand.generate 32) with
=======
  match Context.randomize ctx (Hacl.Rand.gen 32) with
>>>>>>> fc8990b1
  | false ->
      failwith "Secp256k1 context randomization failed. Aborting."
  | true ->
      ctx

module Public_key = struct
  type t = Key.public Key.t

  let name = "Secp256k1.Public_key"

  let title = "A Secp256k1 public key"

<<<<<<< HEAD
  let to_bytes pk = Key.to_bytes context pk

  let of_bytes_opt s = try Some (Key.read_pk_exn context s) with _ -> None

  let to_string s = MBytes.to_string (to_bytes s)

  let of_string_opt s = of_bytes_opt (MBytes.of_string s)
=======
  let to_bytes pk = Bigstring.to_bytes (Key.to_bytes context pk)

  let of_bytes_opt s =
    try Some (Key.read_pk_exn context (Bigstring.of_bytes s)) with _ -> None

  let to_string s = Bytes.to_string (to_bytes s)

  let of_string_opt s = of_bytes_opt (Bytes.of_string s)
>>>>>>> fc8990b1

  let size = Key.compressed_pk_bytes

  type Base58.data += Data of t

  let b58check_encoding =
    Base58.register_encoding
      ~prefix:Base58.Prefix.secp256k1_public_key
      ~length:size
      ~to_raw:to_string
      ~of_raw:of_string_opt
      ~wrap:(fun x -> Data x)

  let () = Base58.check_encoded_prefix b58check_encoding "sppk" 55

  let hash v = Public_key_hash.hash_bytes [to_bytes v]

  include Compare.Make (struct
    type nonrec t = t

<<<<<<< HEAD
    let compare a b = MBytes.compare (to_bytes a) (to_bytes b)
=======
    let compare a b = Bytes.compare (to_bytes a) (to_bytes b)
>>>>>>> fc8990b1
  end)

  include Helpers.MakeRaw (struct
    type nonrec t = t

    let name = name

    let of_bytes_opt = of_bytes_opt

    let of_string_opt = of_string_opt

    let to_string = to_string
  end)

  include Helpers.MakeB58 (struct
    type nonrec t = t

    let name = name

    let b58check_encoding = b58check_encoding
  end)

  include Helpers.MakeEncoder (struct
    type nonrec t = t

    let name = name

    let title = title

    let raw_encoding =
      let open Data_encoding in
      conv to_bytes of_bytes_exn (Fixed.bytes size)

    let of_b58check = of_b58check

    let of_b58check_opt = of_b58check_opt

    let of_b58check_exn = of_b58check_exn

    let to_b58check = to_b58check

    let to_short_b58check = to_short_b58check
  end)

  let pp ppf t = Format.fprintf ppf "%s" (to_b58check t)
end

module Secret_key = struct
  type t = Key.secret Key.t

  let name = "Secp256k1.Secret_key"

  let title = "A Secp256k1 secret key"

  let size = Key.secret_bytes

  let of_bytes_opt s =
<<<<<<< HEAD
    match Key.read_sk context s with Ok x -> Some x | _ -> None

  let to_bytes x = Key.to_bytes context x

  let to_string s = MBytes.to_string (to_bytes s)

  let of_string_opt s = of_bytes_opt (MBytes.of_string s)

=======
    match Key.read_sk context (Bigstring.of_bytes s) with
    | Ok x ->
        Some x
    | _ ->
        None

  let to_bigstring = Key.to_bytes context

  let to_bytes x = Bigstring.to_bytes (to_bigstring x)

  let to_string s = Bytes.to_string (to_bytes s)

  let of_string_opt s = of_bytes_opt (Bytes.of_string s)

>>>>>>> fc8990b1
  let to_public_key key = Key.neuterize_exn context key

  type Base58.data += Data of t

  let b58check_encoding =
    Base58.register_encoding
      ~prefix:Base58.Prefix.secp256k1_secret_key
      ~length:size
      ~to_raw:to_string
      ~of_raw:of_string_opt
      ~wrap:(fun x -> Data x)

  let () = Base58.check_encoded_prefix b58check_encoding "spsk" 54

  include Compare.Make (struct
    type nonrec t = t

<<<<<<< HEAD
    let compare a b = MBytes.compare (Key.buffer a) (Key.buffer b)
=======
    let compare a b = Bigstring.compare (Key.buffer a) (Key.buffer b)
>>>>>>> fc8990b1
  end)

  include Helpers.MakeRaw (struct
    type nonrec t = t

    let name = name

    let of_bytes_opt = of_bytes_opt

    let of_string_opt = of_string_opt

    let to_string = to_string
  end)

  include Helpers.MakeB58 (struct
    type nonrec t = t

    let name = name

    let b58check_encoding = b58check_encoding
  end)

  include Helpers.MakeEncoder (struct
    type nonrec t = t

    let name = name

    let title = title

    let raw_encoding =
      let open Data_encoding in
      conv to_bytes of_bytes_exn (Fixed.bytes size)

    let of_b58check = of_b58check

    let of_b58check_opt = of_b58check_opt

    let of_b58check_exn = of_b58check_exn

    let to_b58check = to_b58check

    let to_short_b58check = to_short_b58check
  end)

  let pp ppf t = Format.fprintf ppf "%s" (to_b58check t)
end

type t = Sign.plain Sign.t

<<<<<<< HEAD
type watermark = MBytes.t
=======
type watermark = Bytes.t
>>>>>>> fc8990b1

let name = "Secp256k1"

let title = "A Secp256k1 signature"

let size = Sign.plain_bytes

let of_bytes_opt s =
<<<<<<< HEAD
  match Sign.read context s with Ok s -> Some s | Error _ -> None

let to_bytes = Sign.to_bytes ~der:false context

let to_string s = MBytes.to_string (to_bytes s)

let of_string_opt s = of_bytes_opt (MBytes.of_string s)
=======
  match Sign.read context (Bigstring.of_bytes s) with
  | Ok s ->
      Some s
  | Error _ ->
      None

let to_bytes t = Bigstring.to_bytes (Sign.to_bytes ~der:false context t)

let to_string s = Bytes.to_string (to_bytes s)

let of_string_opt s = of_bytes_opt (Bytes.of_string s)
>>>>>>> fc8990b1

type Base58.data += Data of t

let b58check_encoding =
  Base58.register_encoding
    ~prefix:Base58.Prefix.secp256k1_signature
    ~length:size
    ~to_raw:to_string
    ~of_raw:of_string_opt
    ~wrap:(fun x -> Data x)

let () = Base58.check_encoded_prefix b58check_encoding "spsig1" 99

include Compare.Make (struct
  type nonrec t = t

<<<<<<< HEAD
  let compare a b = MBytes.compare (Sign.buffer a) (Sign.buffer b)
=======
  let compare a b = Bigstring.compare (Sign.buffer a) (Sign.buffer b)
>>>>>>> fc8990b1
end)

include Helpers.MakeRaw (struct
  type nonrec t = t

  let name = name

  let of_bytes_opt = of_bytes_opt

  let of_string_opt = of_string_opt

  let to_string = to_string
end)

include Helpers.MakeB58 (struct
  type nonrec t = t

  let name = name

  let b58check_encoding = b58check_encoding
end)

include Helpers.MakeEncoder (struct
  type nonrec t = t

  let name = name

  let title = title

  let raw_encoding =
    let open Data_encoding in
    conv to_bytes of_bytes_exn (Fixed.bytes size)

  let of_b58check = of_b58check

  let of_b58check_opt = of_b58check_opt

  let of_b58check_exn = of_b58check_exn

  let to_b58check = to_b58check

  let to_short_b58check = to_short_b58check
end)

let pp ppf t = Format.fprintf ppf "%s" (to_b58check t)

let zero = of_bytes_exn (Bytes.make size '\000')

let sign ?watermark sk msg =
  let msg =
    Blake2B.to_bytes @@ Blake2B.hash_bytes
    @@ match watermark with None -> [msg] | Some prefix -> [prefix; msg]
  in
<<<<<<< HEAD
  Sign.sign_exn context ~sk msg
=======
  Sign.sign_exn context ~sk (Bigstring.of_bytes msg)
>>>>>>> fc8990b1

let check ?watermark public_key signature msg =
  let msg =
    Blake2B.to_bytes @@ Blake2B.hash_bytes
    @@ match watermark with None -> [msg] | Some prefix -> [prefix; msg]
  in
<<<<<<< HEAD
  Sign.verify_exn context ~pk:public_key ~msg ~signature

let generate_key ?(seed = Rand.generate 32) () =
=======
  Sign.verify_exn
    context
    ~pk:public_key
    ~msg:(Bigstring.of_bytes msg)
    ~signature

let generate_key ?(seed = Hacl.Rand.gen 32) () =
>>>>>>> fc8990b1
  let sk = Key.read_sk_exn context seed in
  let pk = Key.neuterize_exn context sk in
  let pkh = Public_key.hash pk in
  (pkh, pk, sk)

let deterministic_nonce sk msg =
<<<<<<< HEAD
  Hacl.Hash.SHA256.HMAC.digest ~key:(Secret_key.to_bytes sk) ~msg
=======
  let msg = Bigstring.of_bytes msg in
  let key = Secret_key.to_bigstring sk in
  Hacl.Hash.SHA256.HMAC.digest ~key ~msg
>>>>>>> fc8990b1

let deterministic_nonce_hash sk msg =
  let nonce = deterministic_nonce sk msg in
  Blake2B.to_bytes (Blake2B.hash_bytes [Bigstring.to_bytes nonce])<|MERGE_RESOLUTION|>--- conflicted
+++ resolved
@@ -47,11 +47,7 @@
 
 let context =
   let ctx = Context.create () in
-<<<<<<< HEAD
-  match Context.randomize ctx (Rand.generate 32) with
-=======
   match Context.randomize ctx (Hacl.Rand.gen 32) with
->>>>>>> fc8990b1
   | false ->
       failwith "Secp256k1 context randomization failed. Aborting."
   | true ->
@@ -64,15 +60,6 @@
 
   let title = "A Secp256k1 public key"
 
-<<<<<<< HEAD
-  let to_bytes pk = Key.to_bytes context pk
-
-  let of_bytes_opt s = try Some (Key.read_pk_exn context s) with _ -> None
-
-  let to_string s = MBytes.to_string (to_bytes s)
-
-  let of_string_opt s = of_bytes_opt (MBytes.of_string s)
-=======
   let to_bytes pk = Bigstring.to_bytes (Key.to_bytes context pk)
 
   let of_bytes_opt s =
@@ -81,7 +68,6 @@
   let to_string s = Bytes.to_string (to_bytes s)
 
   let of_string_opt s = of_bytes_opt (Bytes.of_string s)
->>>>>>> fc8990b1
 
   let size = Key.compressed_pk_bytes
 
@@ -102,11 +88,7 @@
   include Compare.Make (struct
     type nonrec t = t
 
-<<<<<<< HEAD
-    let compare a b = MBytes.compare (to_bytes a) (to_bytes b)
-=======
     let compare a b = Bytes.compare (to_bytes a) (to_bytes b)
->>>>>>> fc8990b1
   end)
 
   include Helpers.MakeRaw (struct
@@ -164,16 +146,6 @@
   let size = Key.secret_bytes
 
   let of_bytes_opt s =
-<<<<<<< HEAD
-    match Key.read_sk context s with Ok x -> Some x | _ -> None
-
-  let to_bytes x = Key.to_bytes context x
-
-  let to_string s = MBytes.to_string (to_bytes s)
-
-  let of_string_opt s = of_bytes_opt (MBytes.of_string s)
-
-=======
     match Key.read_sk context (Bigstring.of_bytes s) with
     | Ok x ->
         Some x
@@ -188,7 +160,6 @@
 
   let of_string_opt s = of_bytes_opt (Bytes.of_string s)
 
->>>>>>> fc8990b1
   let to_public_key key = Key.neuterize_exn context key
 
   type Base58.data += Data of t
@@ -206,11 +177,7 @@
   include Compare.Make (struct
     type nonrec t = t
 
-<<<<<<< HEAD
-    let compare a b = MBytes.compare (Key.buffer a) (Key.buffer b)
-=======
     let compare a b = Bigstring.compare (Key.buffer a) (Key.buffer b)
->>>>>>> fc8990b1
   end)
 
   include Helpers.MakeRaw (struct
@@ -260,11 +227,7 @@
 
 type t = Sign.plain Sign.t
 
-<<<<<<< HEAD
-type watermark = MBytes.t
-=======
 type watermark = Bytes.t
->>>>>>> fc8990b1
 
 let name = "Secp256k1"
 
@@ -273,15 +236,6 @@
 let size = Sign.plain_bytes
 
 let of_bytes_opt s =
-<<<<<<< HEAD
-  match Sign.read context s with Ok s -> Some s | Error _ -> None
-
-let to_bytes = Sign.to_bytes ~der:false context
-
-let to_string s = MBytes.to_string (to_bytes s)
-
-let of_string_opt s = of_bytes_opt (MBytes.of_string s)
-=======
   match Sign.read context (Bigstring.of_bytes s) with
   | Ok s ->
       Some s
@@ -293,7 +247,6 @@
 let to_string s = Bytes.to_string (to_bytes s)
 
 let of_string_opt s = of_bytes_opt (Bytes.of_string s)
->>>>>>> fc8990b1
 
 type Base58.data += Data of t
 
@@ -310,11 +263,7 @@
 include Compare.Make (struct
   type nonrec t = t
 
-<<<<<<< HEAD
-  let compare a b = MBytes.compare (Sign.buffer a) (Sign.buffer b)
-=======
   let compare a b = Bigstring.compare (Sign.buffer a) (Sign.buffer b)
->>>>>>> fc8990b1
 end)
 
 include Helpers.MakeRaw (struct
@@ -368,22 +317,13 @@
     Blake2B.to_bytes @@ Blake2B.hash_bytes
     @@ match watermark with None -> [msg] | Some prefix -> [prefix; msg]
   in
-<<<<<<< HEAD
-  Sign.sign_exn context ~sk msg
-=======
   Sign.sign_exn context ~sk (Bigstring.of_bytes msg)
->>>>>>> fc8990b1
 
 let check ?watermark public_key signature msg =
   let msg =
     Blake2B.to_bytes @@ Blake2B.hash_bytes
     @@ match watermark with None -> [msg] | Some prefix -> [prefix; msg]
   in
-<<<<<<< HEAD
-  Sign.verify_exn context ~pk:public_key ~msg ~signature
-
-let generate_key ?(seed = Rand.generate 32) () =
-=======
   Sign.verify_exn
     context
     ~pk:public_key
@@ -391,20 +331,15 @@
     ~signature
 
 let generate_key ?(seed = Hacl.Rand.gen 32) () =
->>>>>>> fc8990b1
   let sk = Key.read_sk_exn context seed in
   let pk = Key.neuterize_exn context sk in
   let pkh = Public_key.hash pk in
   (pkh, pk, sk)
 
 let deterministic_nonce sk msg =
-<<<<<<< HEAD
-  Hacl.Hash.SHA256.HMAC.digest ~key:(Secret_key.to_bytes sk) ~msg
-=======
   let msg = Bigstring.of_bytes msg in
   let key = Secret_key.to_bigstring sk in
   Hacl.Hash.SHA256.HMAC.digest ~key ~msg
->>>>>>> fc8990b1
 
 let deterministic_nonce_hash sk msg =
   let nonce = deterministic_nonce sk msg in
