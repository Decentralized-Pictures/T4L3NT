(*****************************************************************************)
(*                                                                           *)
(* Open Source License                                                       *)
(* Copyright (c) 2018 Dynamic Ledger Solutions, Inc. <contact@tezos.com>     *)
(*                                                                           *)
(* Permission is hereby granted, free of charge, to any person obtaining a   *)
(* copy of this software and associated documentation files (the "Software"),*)
(* to deal in the Software without restriction, including without limitation *)
(* the rights to use, copy, modify, merge, publish, distribute, sublicense,  *)
(* and/or sell copies of the Software, and to permit persons to whom the     *)
(* Software is furnished to do so, subject to the following conditions:      *)
(*                                                                           *)
(* The above copyright notice and this permission notice shall be included   *)
(* in all copies or substantial portions of the Software.                    *)
(*                                                                           *)
(* THE SOFTWARE IS PROVIDED "AS IS", WITHOUT WARRANTY OF ANY KIND, EXPRESS OR*)
(* IMPLIED, INCLUDING BUT NOT LIMITED TO THE WARRANTIES OF MERCHANTABILITY,  *)
(* FITNESS FOR A PARTICULAR PURPOSE AND NONINFRINGEMENT. IN NO EVENT SHALL   *)
(* THE AUTHORS OR COPYRIGHT HOLDERS BE LIABLE FOR ANY CLAIM, DAMAGES OR OTHER*)
(* LIABILITY, WHETHER IN AN ACTION OF CONTRACT, TORT OR OTHERWISE, ARISING   *)
(* FROM, OUT OF OR IN CONNECTION WITH THE SOFTWARE OR THE USE OR OTHER       *)
(* DEALINGS IN THE SOFTWARE.                                                 *)
(*                                                                           *)
(*****************************************************************************)

type public_key_hash =
  | Ed25519 of Ed25519.Public_key_hash.t
  | Secp256k1 of Secp256k1.Public_key_hash.t
  | P256 of P256.Public_key_hash.t

type public_key =
  | Ed25519 of Ed25519.Public_key.t
  | Secp256k1 of Secp256k1.Public_key.t
  | P256 of P256.Public_key.t

type secret_key =
  | Ed25519 of Ed25519.Secret_key.t
  | Secp256k1 of Secp256k1.Secret_key.t
  | P256 of P256.Secret_key.t

type watermark =
  | Block_header of Chain_id.t
  | Endorsement of Chain_id.t
  | Generic_operation
  | Custom of Bytes.t

<<<<<<< HEAD
val bytes_of_watermark : watermark -> MBytes.t
=======
val bytes_of_watermark : watermark -> Bytes.t
>>>>>>> fc8990b1

val pp_watermark : Format.formatter -> watermark -> unit

include
  S.SIGNATURE
    with type Public_key_hash.t = public_key_hash
     and type Public_key.t = public_key
     and type Secret_key.t = secret_key
     and type watermark := watermark

(** [append sk buf] is the concatenation of [buf] and the
    serialization of the signature of [buf] signed by [sk]. *)
<<<<<<< HEAD
val append : ?watermark:watermark -> secret_key -> MBytes.t -> MBytes.t

(** [concat buf t] is the concatenation of [buf] and the serialization
    of [t]. *)
val concat : MBytes.t -> t -> MBytes.t
=======
val append : ?watermark:watermark -> secret_key -> Bytes.t -> Bytes.t

(** [concat buf t] is the concatenation of [buf] and the serialization
    of [t]. *)
val concat : Bytes.t -> t -> Bytes.t
>>>>>>> fc8990b1

include S.RAW_DATA with type t := t

val of_secp256k1 : Secp256k1.t -> t

val of_ed25519 : Ed25519.t -> t
<<<<<<< HEAD

val of_p256 : P256.t -> t

type algo = Ed25519 | Secp256k1 | P256

val algo_param : unit -> (algo, 'a) Clic.parameter

val generate_key :
  ?algo:algo ->
  ?seed:MBytes.t ->
=======

val of_p256 : P256.t -> t

type algo = Ed25519 | Secp256k1 | P256

val generate_key :
  ?algo:algo ->
  ?seed:Bigstring.t ->
>>>>>>> fc8990b1
  unit ->
  public_key_hash * public_key * secret_key<|MERGE_RESOLUTION|>--- conflicted
+++ resolved
@@ -44,11 +44,7 @@
   | Generic_operation
   | Custom of Bytes.t
 
-<<<<<<< HEAD
-val bytes_of_watermark : watermark -> MBytes.t
-=======
 val bytes_of_watermark : watermark -> Bytes.t
->>>>>>> fc8990b1
 
 val pp_watermark : Format.formatter -> watermark -> unit
 
@@ -61,37 +57,17 @@
 
 (** [append sk buf] is the concatenation of [buf] and the
     serialization of the signature of [buf] signed by [sk]. *)
-<<<<<<< HEAD
-val append : ?watermark:watermark -> secret_key -> MBytes.t -> MBytes.t
-
-(** [concat buf t] is the concatenation of [buf] and the serialization
-    of [t]. *)
-val concat : MBytes.t -> t -> MBytes.t
-=======
 val append : ?watermark:watermark -> secret_key -> Bytes.t -> Bytes.t
 
 (** [concat buf t] is the concatenation of [buf] and the serialization
     of [t]. *)
 val concat : Bytes.t -> t -> Bytes.t
->>>>>>> fc8990b1
 
 include S.RAW_DATA with type t := t
 
 val of_secp256k1 : Secp256k1.t -> t
 
 val of_ed25519 : Ed25519.t -> t
-<<<<<<< HEAD
-
-val of_p256 : P256.t -> t
-
-type algo = Ed25519 | Secp256k1 | P256
-
-val algo_param : unit -> (algo, 'a) Clic.parameter
-
-val generate_key :
-  ?algo:algo ->
-  ?seed:MBytes.t ->
-=======
 
 val of_p256 : P256.t -> t
 
@@ -100,6 +76,5 @@
 val generate_key :
   ?algo:algo ->
   ?seed:Bigstring.t ->
->>>>>>> fc8990b1
   unit ->
   public_key_hash * public_key * secret_key