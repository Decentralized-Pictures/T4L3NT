--- conflicted
+++ resolved
@@ -52,17 +52,10 @@
 
 type config = {
 
-<<<<<<< HEAD
-  maintenance_idle_time: float ;
-  (** How long to wait at most, in seconds, before running a maintenance loop. *)
-
-  greylist_timeout: int ;
-=======
   maintenance_idle_time: Time.System.Span.t ;
   (** How long to wait at most, in seconds, before running a maintenance loop. *)
 
   greylist_timeout: Time.System.Span.t ;
->>>>>>> 6ffabdd8
   (** GC delay for the greylists tables, in seconds. *)
 
   private_mode: bool ;
