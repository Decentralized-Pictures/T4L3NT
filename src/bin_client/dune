; See src/bin_node/dune to understand in detail how this file abuses
; the alternative dependency mechanism of dune to implement optional
; dependencies.

(executables
 (names main_client main_admin)
 (public_names tezos-client tezos-admin-client)
 (package tezos-client)
 (libraries tezos-base
            tezos-base.unix
            tezos-rpc-http-client
            tezos-shell-services
            tezos-client-base
            tezos-client-commands
            tezos-mockup-commands

            (select void_for_linking-genesis from
              (tezos-client-genesis -> void_for_linking-genesis.empty)
              (-> void_for_linking-genesis.empty))
            (select void_for_linking-genesis-carthagenet from
              (tezos-client-genesis-carthagenet -> void_for_linking-genesis-carthagenet.empty)
              (-> void_for_linking-genesis-carthagenet.empty))

            (select void_for_linking-000-Ps9mPmXa from
              (tezos-client-000-Ps9mPmXa -> void_for_linking-000-Ps9mPmXa.empty)
              (-> void_for_linking-000-Ps9mPmXa.empty))
            (select void_for_linking-001-PtCJ7pwo from
              (tezos-client-001-PtCJ7pwo-commands.registration -> void_for_linking-001-PtCJ7pwo.empty)
              (-> void_for_linking-001-PtCJ7pwo.empty))
            (select void_for_linking-002-PsYLVpVv from
              (tezos-client-002-PsYLVpVv-commands.registration -> void_for_linking-002-PsYLVpVv.empty)
              (-> void_for_linking-002-PsYLVpVv.empty))
            (select void_for_linking-003-PsddFKi3 from
              (tezos-client-003-PsddFKi3-commands.registration -> void_for_linking-003-PsddFKi3.empty)
              (-> void_for_linking-003-PsddFKi3.empty))
            (select void_for_linking-004-Pt24m4xi from
              (tezos-client-004-Pt24m4xi-commands.registration -> void_for_linking-004-Pt24m4xi.empty)
              (-> void_for_linking-004-Pt24m4xi.empty))
            (select void_for_linking-005-PsBabyM1 from
              (tezos-client-005-PsBabyM1-commands.registration -> void_for_linking-005-PsBabyM1.empty)
              (-> void_for_linking-005-PsBabyM1.empty))
            (select void_for_linking-006-PsCARTHA from
<<<<<<< HEAD
              (tezos-client-006-PsCARTHA-commands.registration -> void_for_linking)
              (-> void_for_linking))
            (select void_for_linking-007-PsDELPH1 from
              (tezos-client-007-PsDELPH1-commands-registration -> void_for_linking)
              (-> void_for_linking))
=======
              (tezos-client-006-PsCARTHA-commands.registration -> void_for_linking-006-PsCARTHA.empty)
              (-> void_for_linking-006-PsCARTHA.empty))
            (select void_for_linking-007-PsDELPH1 from
              (tezos-client-007-PsDELPH1-commands-registration -> void_for_linking-007-PsDELPH1.empty)
              (-> void_for_linking-007-PsDELPH1.empty))
            (select void_for_linking-008-PtEdoTez from
              (tezos-client-008-PtEdoTez-commands-registration -> void_for_linking-008-PtEdoTez.empty)
              (-> void_for_linking-008-PtEdoTez.empty))
>>>>>>> 24ad6e30

            (select void_for_linking-alpha from
              (tezos-client-alpha-commands-registration -> void_for_linking-alpha.empty)
              (-> void_for_linking-alpha.empty))
            (select void_for_linking-demo-counter from
              (tezos-client-demo-counter -> void_for_linking-demo-counter.empty)
              (-> void_for_linking-demo-counter.empty))

            (select void_for_linking-baking-alpha from
              (tezos-baking-alpha-commands.registration -> void_for_linking-baking-alpha.empty)
              (-> void_for_linking-baking-alpha.empty))
            (select void_for_linking-baking-006-PsCARTHA from
<<<<<<< HEAD
              (tezos-baking-006-PsCARTHA-commands.registration -> void_for_linking)
              (-> void_for_linking))
            (select void_for_linking-baking-007-PsDELPH1 from
              (tezos-baking-007-PsDELPH1-commands.registration -> void_for_linking)
              (-> void_for_linking))
=======
              (tezos-baking-006-PsCARTHA-commands.registration -> void_for_linking-baking-006-PsCARTHA.empty)
              (-> void_for_linking-baking-006-PsCARTHA.empty))
            (select void_for_linking-baking-007-PsDELPH1 from
              (tezos-baking-007-PsDELPH1-commands.registration -> void_for_linking-baking-007-PsDELPH1.empty)
              (-> void_for_linking-baking-007-PsDELPH1.empty))
            (select void_for_linking-baking-008-PtEdoTez from
              (tezos-baking-008-PtEdoTez-commands.registration -> void_for_linking-baking-008-PtEdoTez.empty)
              (-> void_for_linking-baking-008-PtEdoTez.empty))
>>>>>>> 24ad6e30

            tezos-stdlib-unix
            tezos-client-base-unix
            tezos-signer-backends.unix)
  (flags (:standard -open Tezos_base__TzPervasives
                    -open Tezos_rpc_http_client
                    -open Tezos_stdlib_unix
                    -open Tezos_shell_services
                    -open Tezos_client_base
                    -open Tezos_client_commands
                    -open Tezos_mockup_commands
                    -open Tezos_client_base_unix
                    -linkall)))

(rule
 (action
  (progn
   (write-file void_for_linking-genesis.empty "")
   (write-file void_for_linking-genesis.empty "")
   (write-file void_for_linking-genesis-carthagenet.empty "")
   (write-file void_for_linking-000-Ps9mPmXa.empty "")
   (write-file void_for_linking-001-PtCJ7pwo.empty "")
   (write-file void_for_linking-002-PsYLVpVv.empty "")
   (write-file void_for_linking-003-PsddFKi3.empty "")
   (write-file void_for_linking-004-Pt24m4xi.empty "")
   (write-file void_for_linking-005-PsBabyM1.empty "")
   (write-file void_for_linking-006-PsCARTHA.empty "")
   (write-file void_for_linking-007-PsDELPH1.empty "")
   (write-file void_for_linking-008-PtEdoTez.empty "")
   (write-file void_for_linking-alpha.empty "")
   (write-file void_for_linking-demo-counter.empty "")
   (write-file void_for_linking-baking-alpha.empty "")
   (write-file void_for_linking-baking-006-PsCARTHA.empty "")
   (write-file void_for_linking-baking-007-PsDELPH1.empty "")
   (write-file void_for_linking-baking-008-PtEdoTez.empty "")
)))

(install
 (package tezos-client)
 (section bin)
 (files (tezos-init-sandboxed-client.sh as tezos-init-sandboxed-client.sh)))

(rule
 (alias runtest_lint)
 (deps (glob_files *.ml{,i}))
 (action (run %{lib:tezos-tooling:lint.sh} %{deps})))<|MERGE_RESOLUTION|>--- conflicted
+++ resolved
@@ -40,13 +40,6 @@
               (tezos-client-005-PsBabyM1-commands.registration -> void_for_linking-005-PsBabyM1.empty)
               (-> void_for_linking-005-PsBabyM1.empty))
             (select void_for_linking-006-PsCARTHA from
-<<<<<<< HEAD
-              (tezos-client-006-PsCARTHA-commands.registration -> void_for_linking)
-              (-> void_for_linking))
-            (select void_for_linking-007-PsDELPH1 from
-              (tezos-client-007-PsDELPH1-commands-registration -> void_for_linking)
-              (-> void_for_linking))
-=======
               (tezos-client-006-PsCARTHA-commands.registration -> void_for_linking-006-PsCARTHA.empty)
               (-> void_for_linking-006-PsCARTHA.empty))
             (select void_for_linking-007-PsDELPH1 from
@@ -55,7 +48,6 @@
             (select void_for_linking-008-PtEdoTez from
               (tezos-client-008-PtEdoTez-commands-registration -> void_for_linking-008-PtEdoTez.empty)
               (-> void_for_linking-008-PtEdoTez.empty))
->>>>>>> 24ad6e30
 
             (select void_for_linking-alpha from
               (tezos-client-alpha-commands-registration -> void_for_linking-alpha.empty)
@@ -68,13 +60,6 @@
               (tezos-baking-alpha-commands.registration -> void_for_linking-baking-alpha.empty)
               (-> void_for_linking-baking-alpha.empty))
             (select void_for_linking-baking-006-PsCARTHA from
-<<<<<<< HEAD
-              (tezos-baking-006-PsCARTHA-commands.registration -> void_for_linking)
-              (-> void_for_linking))
-            (select void_for_linking-baking-007-PsDELPH1 from
-              (tezos-baking-007-PsDELPH1-commands.registration -> void_for_linking)
-              (-> void_for_linking))
-=======
               (tezos-baking-006-PsCARTHA-commands.registration -> void_for_linking-baking-006-PsCARTHA.empty)
               (-> void_for_linking-baking-006-PsCARTHA.empty))
             (select void_for_linking-baking-007-PsDELPH1 from
@@ -83,7 +68,6 @@
             (select void_for_linking-baking-008-PtEdoTez from
               (tezos-baking-008-PtEdoTez-commands.registration -> void_for_linking-baking-008-PtEdoTez.empty)
               (-> void_for_linking-baking-008-PtEdoTez.empty))
->>>>>>> 24ad6e30
 
             tezos-stdlib-unix
             tezos-client-base-unix
