(*****************************************************************************)
(*                                                                           *)
(* Open Source License                                                       *)
(* Copyright (c) 2018 Dynamic Ledger Solutions, Inc. <contact@tezos.com>     *)
(*                                                                           *)
(* Permission is hereby granted, free of charge, to any person obtaining a   *)
(* copy of this software and associated documentation files (the "Software"),*)
(* to deal in the Software without restriction, including without limitation *)
(* the rights to use, copy, modify, merge, publish, distribute, sublicense,  *)
(* and/or sell copies of the Software, and to permit persons to whom the     *)
(* Software is furnished to do so, subject to the following conditions:      *)
(*                                                                           *)
(* The above copyright notice and this permission notice shall be included   *)
(* in all copies or substantial portions of the Software.                    *)
(*                                                                           *)
(* THE SOFTWARE IS PROVIDED "AS IS", WITHOUT WARRANTY OF ANY KIND, EXPRESS OR*)
(* IMPLIED, INCLUDING BUT NOT LIMITED TO THE WARRANTIES OF MERCHANTABILITY,  *)
(* FITNESS FOR A PARTICULAR PURPOSE AND NONINFRINGEMENT. IN NO EVENT SHALL   *)
(* THE AUTHORS OR COPYRIGHT HOLDERS BE LIABLE FOR ANY CLAIM, DAMAGES OR OTHER*)
(* LIABILITY, WHETHER IN AN ACTION OF CONTRACT, TORT OR OTHERWISE, ARISING   *)
(* FROM, OUT OF OR IN CONNECTION WITH THE SOFTWARE OR THE USE OR OTHER       *)
(* DEALINGS IN THE SOFTWARE.                                                 *)
(*                                                                           *)
(*****************************************************************************)

include Resto_cohttp.Media_type.Make (RPC_encoding)

let json =
  {
    name = Cohttp.Accept.MediaType ("application", "json");
    q = Some 1000;
    pp =
      (fun _enc ppf raw ->
        match Data_encoding.Json.from_string raw with
        | Error err ->
            Format.fprintf
              ppf
              "@[Invalid JSON:@  - @[<v 2>Error:@ %s@] - @[<v 2>Raw data:@ \
               %s@]@]"
              err
              raw
        | Ok json ->
            Data_encoding.Json.pp ppf json);
    construct =
      (fun enc v ->
        Data_encoding.Json.to_string ~newline:true ~minify:true
        @@ Data_encoding.Json.construct enc v);
    destruct =
      (fun enc body ->
        match Data_encoding.Json.from_string body with
        | Error _ as err ->
            err
        | Ok json -> (
          try Ok (Data_encoding.Json.destruct enc json)
          with Data_encoding.Json.Cannot_destruct (_, exn) ->
            Error
              (Format.asprintf
                 "%a"
                 (fun fmt -> Data_encoding.Json.print_error fmt)
                 exn) ));
  }

let bson =
  {
    name = Cohttp.Accept.MediaType ("application", "bson");
    q = Some 100;
    pp =
      (fun _enc ppf raw ->
        match
          Json_repr_bson.bytes_to_bson
            ~laziness:false
            ~copy:false
            (Bytes.unsafe_of_string raw)
        with
        | exception Json_repr_bson.Bson_decoding_error (msg, _, _) ->
            Format.fprintf ppf "@[Invalid BSON:@ %s@]" msg
        | bson ->
            let json =
              Json_repr.convert
                (module Json_repr_bson.Repr)
                (module Json_repr.Ezjsonm)
                bson
            in
            Data_encoding.Json.pp ppf json);
    construct =
      (fun enc v ->
        Bytes.unsafe_to_string @@ Json_repr_bson.bson_to_bytes
        @@ Data_encoding.Bson.construct enc v);
    destruct =
      (fun enc body ->
        match
          Json_repr_bson.bytes_to_bson
            ~laziness:false
            ~copy:false
            (Bytes.unsafe_of_string body)
        with
        | exception Json_repr_bson.Bson_decoding_error (msg, _, pos) ->
            Error (Format.asprintf "(at offset: %d) %s" pos msg)
        | bson -> (
          try Ok (Data_encoding.Bson.destruct enc bson)
          with Data_encoding.Json.Cannot_destruct (_, exn) ->
            Error
              (Format.asprintf
                 "%a"
                 (fun fmt -> Data_encoding.Json.print_error fmt)
                 exn) ));
  }

let octet_stream =
  {
    name = Cohttp.Accept.MediaType ("application", "octet-stream");
    q = Some 200;
    pp =
      (fun enc ppf raw ->
<<<<<<< HEAD
        match Data_encoding.Binary.of_bytes enc (MBytes.of_string raw) with
=======
        match Data_encoding.Binary.of_bytes enc (Bytes.of_string raw) with
>>>>>>> fc8990b1
        | None ->
            Format.fprintf ppf "Invalid binary data."
        | Some v ->
            Format.fprintf
              ppf
              ";; binary equivalent of the following json@.%a"
              Data_encoding.Json.pp
              (Data_encoding.Json.construct enc v));
    construct =
<<<<<<< HEAD
      (fun enc v ->
        MBytes.to_string @@ Data_encoding.Binary.to_bytes_exn enc v);
    destruct =
      (fun enc s ->
        match Data_encoding.Binary.of_bytes enc (MBytes.of_string s) with
=======
      (fun enc v -> Bytes.to_string @@ Data_encoding.Binary.to_bytes_exn enc v);
    destruct =
      (fun enc s ->
        match Data_encoding.Binary.of_bytes enc (Bytes.of_string s) with
>>>>>>> fc8990b1
        | None ->
            Error "Failed to parse binary data."
        | Some data ->
            Ok data);
  }

let all_media_types = [json; bson; octet_stream]<|MERGE_RESOLUTION|>--- conflicted
+++ resolved
@@ -112,11 +112,7 @@
     q = Some 200;
     pp =
       (fun enc ppf raw ->
-<<<<<<< HEAD
-        match Data_encoding.Binary.of_bytes enc (MBytes.of_string raw) with
-=======
         match Data_encoding.Binary.of_bytes enc (Bytes.of_string raw) with
->>>>>>> fc8990b1
         | None ->
             Format.fprintf ppf "Invalid binary data."
         | Some v ->
@@ -126,18 +122,10 @@
               Data_encoding.Json.pp
               (Data_encoding.Json.construct enc v));
     construct =
-<<<<<<< HEAD
-      (fun enc v ->
-        MBytes.to_string @@ Data_encoding.Binary.to_bytes_exn enc v);
-    destruct =
-      (fun enc s ->
-        match Data_encoding.Binary.of_bytes enc (MBytes.of_string s) with
-=======
       (fun enc v -> Bytes.to_string @@ Data_encoding.Binary.to_bytes_exn enc v);
     destruct =
       (fun enc s ->
         match Data_encoding.Binary.of_bytes enc (Bytes.of_string s) with
->>>>>>> fc8990b1
         | None ->
             Error "Failed to parse binary data."
         | Some data ->
