--- conflicted
+++ resolved
@@ -140,39 +140,6 @@
       Returns [None] if no change was necessary, [Some result_tree] where
       [result_tree] is the union of [tree] and [mtree]. *)
   and union_irmin_tree_merkle_tree repo reversed_key tree mtree =
-<<<<<<< HEAD
-    let hash_start_tree = Store.Tree.hash tree in
-    let change = ref false in
-    List.fold_left_es
-      (fun built_tree (subkey, mnode) ->
-        Store.Tree.find_tree built_tree [subkey] >>= fun subtree_opt ->
-        match subtree_opt with
-        | None ->
-            (* Integrating new data *)
-            change := true ;
-            merkle_node_to_irmin_tree repo mnode >>=? fun subtree ->
-            Store.Tree.add_tree built_tree [subkey] subtree >>= Lwt.return_ok
-        | Some subtree -> (
-            (* Unioning existing data *)
-            union_irmin_tree_merkle_node
-              repo
-              (subkey :: reversed_key)
-              subtree
-              mnode
-            >>=? fun subtree'_opt ->
-            match subtree'_opt with
-            | None -> Lwt.return_ok built_tree (* no change (hashes agree) *)
-            | Some subtree' ->
-                change := true ;
-                (* This call to [Store.Tree.remove] should NOT
-                   be necessary. Is there a bug in add_tree? *)
-                Store.Tree.remove built_tree [subkey] >>= fun build_tree' ->
-                Store.Tree.add_tree build_tree' [subkey] subtree'
-                >>= Lwt.return_ok))
-      tree
-      (StringMap.bindings mtree)
-    >>=? fun res ->
-=======
     let open Lwt_result_syntax in
     let hash_start_tree = Store.Tree.hash tree in
     let change = ref false in
@@ -208,7 +175,6 @@
         tree
         (StringMap.bindings mtree)
     in
->>>>>>> e445371a
     let hash_end_tree = Store.Tree.hash res in
     if not (Context_hash.equal hash_start_tree hash_end_tree) then
       Lwt.return_error
@@ -219,13 +185,8 @@
            hash_start_tree
            Context_hash.pp
            hash_end_tree
-<<<<<<< HEAD
-    else if !change then lwt_return_ok_some res
-    else lwt_return_ok_none
-=======
     else if !change then return_some res
     else return_none
->>>>>>> e445371a
 
   let union_irmin_tree_merkle_tree repo tree mtree =
     let open Lwt_tzresult_syntax in
