--- conflicted
+++ resolved
@@ -28,11 +28,7 @@
 
 type 'ret status =
   | Success of {result : 'ret; size : int; stream : Binary_stream.t}
-<<<<<<< HEAD
-  | Await of (MBytes.t -> 'ret status)
-=======
   | Await of (Bytes.t -> 'ret status)
->>>>>>> fc8990b1
   | Error of Binary_error.read_error
 
 val read_stream : ?init:Binary_stream.t -> 'a Encoding.t -> 'a status