(*****************************************************************************)
(*                                                                           *)
(* Open Source License                                                       *)
(* Copyright (c) 2018 Dynamic Ledger Solutions, Inc. <contact@tezos.com>     *)
(*                                                                           *)
(* Permission is hereby granted, free of charge, to any person obtaining a   *)
(* copy of this software and associated documentation files (the "Software"),*)
(* to deal in the Software without restriction, including without limitation *)
(* the rights to use, copy, modify, merge, publish, distribute, sublicense,  *)
(* and/or sell copies of the Software, and to permit persons to whom the     *)
(* Software is furnished to do so, subject to the following conditions:      *)
(*                                                                           *)
(* The above copyright notice and this permission notice shall be included   *)
(* in all copies or substantial portions of the Software.                    *)
(*                                                                           *)
(* THE SOFTWARE IS PROVIDED "AS IS", WITHOUT WARRANTY OF ANY KIND, EXPRESS OR*)
(* IMPLIED, INCLUDING BUT NOT LIMITED TO THE WARRANTIES OF MERCHANTABILITY,  *)
(* FITNESS FOR A PARTICULAR PURPOSE AND NONINFRINGEMENT. IN NO EVENT SHALL   *)
(* THE AUTHORS OR COPYRIGHT HOLDERS BE LIABLE FOR ANY CLAIM, DAMAGES OR OTHER*)
(* LIABILITY, WHETHER IN AN ACTION OF CONTRACT, TORT OR OTHERWISE, ARISING   *)
(* FROM, OUT OF OR IN CONNECTION WITH THE SOFTWARE OR THE USE OR OTHER       *)
(* DEALINGS IN THE SOFTWARE.                                                 *)
(*                                                                           *)
(*****************************************************************************)

(** Type-safe serialization and deserialization of data structures. *)

(** {1 Data Encoding} *)

(** {2 Overview}

    This module provides type-safe serialization and deserialization of
    data structures. Backends are provided to both /ad hoc/ binary, JSON
    and BSON.

    This works by writing type descriptors by hand, using the provided
    combinators. These combinators can fine-tune the binary
    representation to be compact and efficient, but also provide
    proper field names and meta information, so the API of Tezos can
    be automatically introspected and documented.

    Here is an example encoding for type [(int * string)].

    [let enc = obj2 (req "code" uint16) (req "message" string)]

    In JSON, this encoding maps values of type [int * string] to JSON
    objects with a field [code] whose value is a number and a field
    [message] whose value is a string.

    In binary, this encoding maps to two raw bytes for the [int]
    followed by the size of the string in bytes, and finally the raw
    contents of the string. This binary format is mostly tagless,
    meaning that serialized data cannot be interpreted without the
    encoding that was used for serialization.

    Regarding binary serialization, encodings are classified as either:
    - fixed size (booleans, integers, numbers)
      data is always the same size for that type ;
    - dynamically sized (arbitrary strings and bytes)
      data is of unknown size and requires an explicit length field ;
    - variable size (special case of strings, bytes, and arrays)
      data makes up the remainder of an object of known size,
      thus its size is given by the context, and does not
      have to be serialized.

    JSON operations are delegated to [ocplib-json-typed]. *)

(** {2 Module structure}

    This [Data_encoding] module provides multiple submodules:
    - [Encoding] contains the necessary types and constructors for making the
    type descriptors.
    - [Json], [Bson], and [Binary] contain functions to serialize and
    deserialize values.

*)

module Encoding : sig
  (** The type descriptors for values of type ['a]. *)
<<<<<<< HEAD
  type 'a t
=======
  type 'a t = 'a Encoding.t
>>>>>>> fc8990b1

  type 'a encoding = 'a t

  (** {3 Ground descriptors} *)

  (** Special value [null] in JSON, nothing in binary. *)
  val null : unit encoding

  (** Empty object (not included in binary, encoded as empty object in JSON). *)
  val empty : unit encoding

  (** Unit value, omitted in binary.
      Serialized as an empty object in JSON, accepts any object when deserializing. *)
  val unit : unit encoding

  (** Constant string (data is not included in the binary data). *)
  val constant : string -> unit encoding

  (** Signed 8 bit integer
      (data is encoded as a byte in binary and an integer in JSON). *)
  val int8 : int encoding

  (** Unsigned 8 bit integer
      (data is encoded as a byte in binary and an integer in JSON). *)
  val uint8 : int encoding

  (** Signed 16 bit integer
      (data is encoded as a short in binary and an integer in JSON). *)
  val int16 : int encoding

  (** Unsigned 16 bit integer
      (data is encoded as a short in binary and an integer in JSON). *)
  val uint16 : int encoding

  (** Signed 31 bit integer, which corresponds to type int on 32-bit OCaml systems
      (data is encoded as a 32 bit int in binary and an integer in JSON). *)
  val int31 : int encoding

  (** Signed 32 bit integer
      (data is encoded as a 32-bit int in binary and an integer in JSON). *)
  val int32 : int32 encoding

  (** Signed 64 bit integer
      (data is encoded as a 64-bit int in binary and a decimal string in JSON). *)
  val int64 : int64 encoding

  (** Integer with bounds in a given range. Both bounds are inclusive.

      @raise Invalid_argument if the bounds are beyond the interval
      [-2^30; 2^30-1]. These bounds are chosen to be compatible with all versions
      of OCaml.
  *)
  val ranged_int : int -> int -> int encoding

  (** Big number
      In JSON, data is encoded as a decimal string.
      In binary, data is encoded as a variable length sequence of
      bytes, with a running unary size bit: the most significant bit of
      each byte tells is this is the last byte in the sequence (0) or if
      there is more to read (1). The second most significant bit of the
      first byte is reserved for the sign (positive if zero). Binary_size and
      sign bits ignored, data is then the binary representation of the
      absolute value of the number in little-endian order. *)
  val z : Z.t encoding

  (** Positive big number, see [z]. *)
  val n : Z.t encoding

  (** Encoding of floating point number
      (encoded as a floating point number in JSON and a double in binary). *)
  val float : float encoding

  (** Float with bounds in a given range. Both bounds are inclusive *)
  val ranged_float : float -> float -> float encoding

  (** Encoding of a boolean
      (data is encoded as a byte in binary and a boolean in JSON). *)
  val bool : bool encoding

  (** Encoding of a string
      - encoded as a byte sequence in binary prefixed by the length
        of the string
      - encoded as a string in JSON. *)
  val string : string encoding

  (** Encoding of arbitrary bytes
      (encoded via hex in JSON and directly as a sequence byte in binary). *)
  val bytes : Bytes.t encoding

  (** {3 Descriptor combinators} *)

  (** Combinator to make an optional value
      (represented as a 1-byte tag followed by the data (or nothing) in binary
       and either the raw value or an empty object in JSON). *)
  val option : 'a encoding -> 'a option encoding

  (** Combinator to make a {!result} value
      (represented as a 1-byte tag followed by the data of either type in binary,
       and either unwrapped value in JSON (the caller must ensure that both
       encodings do not collide)). *)
  val result : 'a encoding -> 'b encoding -> ('a, 'b) result encoding

  (** Array combinator.
      - encoded as an array in JSON
      - encoded as the concatenation of all the element in binary
       prefixed its length in bytes

      If [max_length] is passed and the encoding of elements has fixed
      size, a {!check_size} is automatically added for earlier rejection.

      @raise Invalid_argument if the inner encoding is variable. *)
  val array : ?max_length:int -> 'a encoding -> 'a array encoding

  (** List combinator.
      - encoded as an array in JSON
      - encoded as the concatenation of all the element in binary
       prefixed its length in bytes

      If [max_length] is passed and the encoding of elements has fixed
      size, a {!check_size} is automatically added for earlier rejection.

      @raise Invalid_argument if the inner encoding is also variable. *)
  val list : ?max_length:int -> 'a encoding -> 'a list encoding

  (** Provide a transformer from one encoding to a different one.

      Used to simplify nested encodings or to change the generic tuples
      built by {!obj1}, {!tup1} and the like into proper records.

      A schema may optionally be provided as documentation of the new encoding. *)
  val conv :
    ('a -> 'b) ->
    ('b -> 'a) ->
    ?schema:Json_schema.schema ->
    'b encoding ->
    'a encoding

  (** Association list.
      An object in JSON, a list of pairs in binary. *)
  val assoc : 'a encoding -> (string * 'a) list encoding

  (** {3 Product descriptors} *)

  (** An enriched encoding to represent a component in a structured
      type, augmenting the encoding with a name and whether it is a
      required or optional. Fields are used to encode OCaml tuples as
      objects in JSON, and as sequences in binary, using combinator
      {!obj1} and the like. *)
  type 'a field

  (** Required field. *)
  val req :
    ?title:string -> ?description:string -> string -> 't encoding -> 't field

  (** Optional field. Omitted entirely in JSON encoding if None.
      Omitted in binary if the only optional field in a [`Variable]
      encoding, otherwise a 1-byte prefix (`0` or `255`) tells if the
      field is present or not. *)
  val opt :
    ?title:string ->
    ?description:string ->
    string ->
    't encoding ->
    't option field

  (** Optional field of variable length.
      Only one can be present in a given object. *)
  val varopt :
    ?title:string ->
    ?description:string ->
    string ->
    't encoding ->
    't option field

  (** Required field with a default value.
      If the default value is passed, the field is omitted in JSON.
      The value is always serialized in binary. *)
  val dft :
    ?title:string ->
    ?description:string ->
    string ->
    't encoding ->
    't ->
    't field

  (** {4 Constructors for objects with N fields} *)

  (** These are serialized to binary by converting each internal
      object to binary and placing them in the order of the original
      object. These are serialized to JSON as a JSON object with the
      field names. An object might only contains one 'variable'
      field, typically the last one. If the encoding of more than one
      field are 'variable', the first ones should be wrapped with
      [dynamic_size].

      @raise Invalid_argument if more than one field is a variable one. *)

  val obj1 : 'f1 field -> 'f1 encoding

  val obj2 : 'f1 field -> 'f2 field -> ('f1 * 'f2) encoding

  val obj3 : 'f1 field -> 'f2 field -> 'f3 field -> ('f1 * 'f2 * 'f3) encoding

  val obj4 :
    'f1 field ->
    'f2 field ->
    'f3 field ->
    'f4 field ->
    ('f1 * 'f2 * 'f3 * 'f4) encoding

  val obj5 :
    'f1 field ->
    'f2 field ->
    'f3 field ->
    'f4 field ->
    'f5 field ->
    ('f1 * 'f2 * 'f3 * 'f4 * 'f5) encoding

  val obj6 :
    'f1 field ->
    'f2 field ->
    'f3 field ->
    'f4 field ->
    'f5 field ->
    'f6 field ->
    ('f1 * 'f2 * 'f3 * 'f4 * 'f5 * 'f6) encoding

  val obj7 :
    'f1 field ->
    'f2 field ->
    'f3 field ->
    'f4 field ->
    'f5 field ->
    'f6 field ->
    'f7 field ->
    ('f1 * 'f2 * 'f3 * 'f4 * 'f5 * 'f6 * 'f7) encoding

  val obj8 :
    'f1 field ->
    'f2 field ->
    'f3 field ->
    'f4 field ->
    'f5 field ->
    'f6 field ->
    'f7 field ->
    'f8 field ->
    ('f1 * 'f2 * 'f3 * 'f4 * 'f5 * 'f6 * 'f7 * 'f8) encoding

  val obj9 :
    'f1 field ->
    'f2 field ->
    'f3 field ->
    'f4 field ->
    'f5 field ->
    'f6 field ->
    'f7 field ->
    'f8 field ->
    'f9 field ->
    ('f1 * 'f2 * 'f3 * 'f4 * 'f5 * 'f6 * 'f7 * 'f8 * 'f9) encoding

  val obj10 :
    'f1 field ->
    'f2 field ->
    'f3 field ->
    'f4 field ->
    'f5 field ->
    'f6 field ->
    'f7 field ->
    'f8 field ->
    'f9 field ->
    'f10 field ->
    ('f1 * 'f2 * 'f3 * 'f4 * 'f5 * 'f6 * 'f7 * 'f8 * 'f9 * 'f10) encoding

  (** Create a larger object from the encodings of two smaller ones.
      @raise Invalid_argument if both arguments are not objects  or if both
      tuples contains a variable field.. *)
  val merge_objs : 'o1 encoding -> 'o2 encoding -> ('o1 * 'o2) encoding

  (** {4 Constructors for tuples with N fields} *)

  (** These are serialized to binary by converting each internal
      object to binary and placing them in the order of the original
      object. These are serialized to JSON as JSON arrays/lists.  Like
      objects, a tuple might only contains one 'variable' field,
      typically the last one. If the encoding of more than one field
      are 'variable', the first ones should be wrapped with
      [dynamic_size].

      @raise Invalid_argument if more than one field is a variable one. *)

  val tup1 : 'f1 encoding -> 'f1 encoding

  val tup2 : 'f1 encoding -> 'f2 encoding -> ('f1 * 'f2) encoding

  val tup3 :
    'f1 encoding -> 'f2 encoding -> 'f3 encoding -> ('f1 * 'f2 * 'f3) encoding

  val tup4 :
    'f1 encoding ->
    'f2 encoding ->
    'f3 encoding ->
    'f4 encoding ->
    ('f1 * 'f2 * 'f3 * 'f4) encoding

  val tup5 :
    'f1 encoding ->
    'f2 encoding ->
    'f3 encoding ->
    'f4 encoding ->
    'f5 encoding ->
    ('f1 * 'f2 * 'f3 * 'f4 * 'f5) encoding

  val tup6 :
    'f1 encoding ->
    'f2 encoding ->
    'f3 encoding ->
    'f4 encoding ->
    'f5 encoding ->
    'f6 encoding ->
    ('f1 * 'f2 * 'f3 * 'f4 * 'f5 * 'f6) encoding

  val tup7 :
    'f1 encoding ->
    'f2 encoding ->
    'f3 encoding ->
    'f4 encoding ->
    'f5 encoding ->
    'f6 encoding ->
    'f7 encoding ->
    ('f1 * 'f2 * 'f3 * 'f4 * 'f5 * 'f6 * 'f7) encoding

  val tup8 :
    'f1 encoding ->
    'f2 encoding ->
    'f3 encoding ->
    'f4 encoding ->
    'f5 encoding ->
    'f6 encoding ->
    'f7 encoding ->
    'f8 encoding ->
    ('f1 * 'f2 * 'f3 * 'f4 * 'f5 * 'f6 * 'f7 * 'f8) encoding

  val tup9 :
    'f1 encoding ->
    'f2 encoding ->
    'f3 encoding ->
    'f4 encoding ->
    'f5 encoding ->
    'f6 encoding ->
    'f7 encoding ->
    'f8 encoding ->
    'f9 encoding ->
    ('f1 * 'f2 * 'f3 * 'f4 * 'f5 * 'f6 * 'f7 * 'f8 * 'f9) encoding

  val tup10 :
    'f1 encoding ->
    'f2 encoding ->
    'f3 encoding ->
    'f4 encoding ->
    'f5 encoding ->
    'f6 encoding ->
    'f7 encoding ->
    'f8 encoding ->
    'f9 encoding ->
    'f10 encoding ->
    ('f1 * 'f2 * 'f3 * 'f4 * 'f5 * 'f6 * 'f7 * 'f8 * 'f9 * 'f10) encoding

  (** Create a large tuple encoding from two smaller ones.
      @raise Invalid_argument if both values are not tuples or if both
      tuples contains a variable field. *)
  val merge_tups : 'a1 encoding -> 'a2 encoding -> ('a1 * 'a2) encoding

  (** {3 Sum descriptors} *)

  (** A partial encoding to represent a case in a variant type.  Hides
      the (existentially bound) type of the parameter to the specific
      case, providing its encoder, and converter functions to and from
      the union type. *)
  type 't case

  type case_tag = Tag of int | Json_only

  (** Encodes a variant constructor. Takes the encoding for the specific
      parameters, a recognizer function that will extract the parameters
      in case the expected case of the variant is being serialized, and
      a constructor function for deserialization.

      The tag must be less than the tag size of the union in which you use the case.
      An optional tag gives a name to a case and should be used to maintain
      compatibility.

      An optional name for the case can be provided,
      which is used in the binary documentation. *)
  val case :
    title:string ->
    ?description:string ->
    case_tag ->
    'a encoding ->
    ('t -> 'a option) ->
    ('a -> 't) ->
    't case

  (** Create a single encoding from a series of cases.

      In JSON, all cases are tried one after the other. The caller must
      check for collisions.

      In binary, a prefix tag is added to discriminate quickly between
      cases. The default is [`Uint8] and you must use a [`Uint16] if you are
      going to have more than 256 cases.

      @raise Invalid_argument if it is given the empty list
      or if there are more cases than can fit in the tag size. *)
  val union : ?tag_size:[`Uint8 | `Uint16] -> 't case list -> 't encoding

  (** {3 Predicates over descriptors} *)

  (** Is the given encoding serialized as a JSON object? *)
  val is_obj : 'a encoding -> bool

  (** Does the given encoding encode a tuple? *)
  val is_tup : 'a encoding -> bool

  (** Classify the binary serialization of an encoding as explained in the
      preamble. *)
  val classify : 'a encoding -> [`Fixed of int | `Dynamic | `Variable]

  (** {3 Specialized descriptors} *)

  (** Encode enumeration via association list
      - represented as a string in JSON and
      - represented as an integer representing the element's position
        in the list in binary. The integer size depends on the list size.*)
  val string_enum : (string * 'a) list -> 'a encoding

  (** Create encodings that produce data of a fixed length when binary encoded.
      See the preamble for an explanation. *)
  module Fixed : sig
    (** @raise Invalid_argument if the argument is less or equal to zero. *)
    val string : int -> string encoding

    (** @raise Invalid_argument if the argument is less or equal to zero. *)
    val bytes : int -> Bytes.t encoding

    (** [add_padding e n] is a padded version of the encoding [e]. In Binary,
        there are [n] null bytes ([\000]) added after the value encoded by [e].
        In JSON, padding is ignored.

        @raise Invalid_argument if [n <= 0]. *)
    val add_padding : 'a encoding -> int -> 'a encoding
  end

  (** Create encodings that produce data of a variable length when binary encoded.
      See the preamble for an explanation. *)
  module Variable : sig
    val string : string encoding

<<<<<<< HEAD
    val bytes : MBytes.t encoding
=======
    val bytes : Bytes.t encoding
>>>>>>> fc8990b1

    (** @raise Invalid_argument if the encoding argument is variable length
        or may lead to zero-width representation in binary. *)
    val array : ?max_length:int -> 'a encoding -> 'a array encoding

    (** @raise Invalid_argument if the encoding argument is variable length
        or may lead to zero-width representation in binary. *)
    val list : ?max_length:int -> 'a encoding -> 'a list encoding
  end

  module Bounded : sig
    (** Encoding of a string whose length does not exceed the specified length.
        The size field uses the smallest integer that can accommodate the
        maximum size - e.g, [`Uint8] for very short strings, [`Uint16] for
        longer strings, etc.

        Attempting to construct a string with a length that is too long causes
        an [Invalid_argument] exception. *)
    val string : int -> string encoding

    (** See {!string} above. *)
    val bytes : int -> Bytes.t encoding
  end

  (** Mark an encoding as being of dynamic size.
      Forces the size to be stored alongside content when needed.
      Typically used to combine two variable encodings in a same
      objects or tuple, or to use a variable encoding in an array or a list. *)
  val dynamic_size :
    ?kind:[`Uint30 | `Uint16 | `Uint8] -> 'a encoding -> 'a encoding

  (** [check_size size encoding] ensures that the binary encoding
      of a value will not be allowed to exceed [size] bytes. The reader
      and the writer fails otherwise. This function do not modify
      the JSON encoding. *)
  val check_size : int -> 'a encoding -> 'a encoding

  (** Recompute the encoding definition each time it is used.
      Useful for dynamically updating the encoding of values of an extensible
      type via a global reference (e.g. exceptions). *)
  val delayed : (unit -> 'a encoding) -> 'a encoding

  (** Define different encodings for JSON and binary serialization. *)
  val splitted : json:'a encoding -> binary:'a encoding -> 'a encoding

  (** Combinator for recursive encodings. *)
  val mu :
    string ->
    ?title:string ->
    ?description:string ->
    ('a encoding -> 'a encoding) ->
    'a encoding

  (** {3 Documenting descriptors} *)

  (** Give a name to an encoding and optionally
      add documentation to an encoding. *)
  val def :
    string ->
    ?title:string ->
    ?description:string ->
    't encoding ->
    't encoding

  (** See {!lazy_encoding} below.*)
  type 'a lazy_t

  (** Combinator to have a part of the binary encoding lazily deserialized.
      This is transparent on the JSON side. *)
  val lazy_encoding : 'a encoding -> 'a lazy_t encoding

  (** Force the decoding (memoized for later calls), and return the
      value if successful. *)
  val force_decode : 'a lazy_t -> 'a option

  (** Obtain the bytes without actually deserializing.  Will serialize
      and memoize the result if the value is not the result of a lazy
      deserialization. *)
  val force_bytes : 'a lazy_t -> Bytes.t

  (** Make a lazy value from an immediate one. *)
  val make_lazy : 'a encoding -> 'a -> 'a lazy_t

  (** Apply on structure of lazy value, and combine results *)
  val apply_lazy :
    fun_value:('a -> 'b) ->
<<<<<<< HEAD
    fun_bytes:(MBytes.t -> 'b) ->
=======
    fun_bytes:(Bytes.t -> 'b) ->
>>>>>>> fc8990b1
    fun_combine:('b -> 'b -> 'b) ->
    'a lazy_t ->
    'b

  (** Create a {!Data_encoding.t} value which records knowledge of
      older versions of a given encoding as long as one can "upgrade"
      from an older version to the next (if upgrade is impossible one
      should consider that the encoding is completely different).

      See the module [Documented_example] in ["./test/versioned.ml"]
      for a tutorial.
  *)
<<<<<<< HEAD
  module With_version : sig
    (** An encapsulation of consecutive encoding versions. *)
    type _ t
=======
end

include module type of Encoding with type 'a t = 'a Encoding.t

module Registration : sig
  type id = string
>>>>>>> fc8990b1

  (** A encoding that has been {!register}ed. It can be retreived using either
      {!list} or {!find}. *)
  type t

  (** Descriptions and schemas of registered encodings. *)
  val binary_schema : t -> Binary_schema.t

<<<<<<< HEAD
    (** Make an encoding from an encapsulation of versions; the
        argument [~name] is used to prefix the version "tag" in the
        encoding, it should not change from one version to the next. *)
    val encoding : name:string -> 'a t -> 'a encoding
  end
=======
  val json_schema : t -> Json.schema

  val description : t -> string option

  (** Printers for the encodings. *)
  val json_pretty_printer : t -> Format.formatter -> Json.t -> unit

  val binary_pretty_printer : t -> Format.formatter -> Bytes.t -> unit

  (** [register ~id encoding] registers the [encoding] with the [id]. It can
      later be found using {!find} and providing the matching [id]. It will
      also appear in the results of {!list}. *)
  val register : ?pp:(Format.formatter -> 'a -> unit) -> 'a Encoding.t -> unit

  (** [find id] is [Some r] if [register id e] has been called, in which
      case [r] matches [e]. Otherwise, it is [None]. *)
  val find : id -> t option

  (** [list ()] is a list of pairs [(id, r)] where [r] is
      a registered encoding for the [id]. *)
  val list : unit -> (id * t) list

  (** Conversion functions from/to json to/from bytes. *)
  val bytes_of_json : t -> Json.t -> Bytes.t option

  val json_of_bytes : t -> Bytes.t -> Json.t option
>>>>>>> fc8990b1
end

module With_version : sig
  (** An encapsulation of consecutive encoding versions. *)
  type _ t

<<<<<<< HEAD
=======
  (** [first_version enc] records that [enc] is the first (known)
      version of the object. *)
  val first_version : 'a encoding -> 'a t

  (** [next_version enc upgrade prev] constructs a new version from
      the previous version [prev] and an [upgrade] function. *)
  val next_version : 'a encoding -> ('b -> 'a) -> 'b t -> 'a t

  (** Make an encoding from an encapsulation of versions; the
      argument [~name] is used to prefix the version "tag" in the
      encoding, it should not change from one version to the next. *)
  val encoding : name:string -> 'a t -> 'a encoding
end

>>>>>>> fc8990b1
module Json : sig
  (** In memory JSON data, compatible with [Ezjsonm]. *)
  type json =
    [ `O of (string * json) list
    | `Bool of bool
    | `Float of float
    | `A of json list
    | `Null
    | `String of string ]

  type t = json

  type schema = Json_schema.schema

  (** Encodes raw JSON data (BSON is used for binary). *)
  val encoding : json Encoding.t

  (** Encodes a JSON schema (BSON encoded for binary). *)
  val schema_encoding : schema Encoding.t

  (** Create a {!Json_encoding.encoding} from an {!encoding}. *)
  val convert : 'a Encoding.t -> 'a Json_encoding.encoding

  (** Generate a schema from an {!encoding}. *)
  val schema : ?definitions_path:string -> 'a Encoding.t -> schema

  (** Construct a JSON object from an encoding. *)
  val construct : 't Encoding.t -> 't -> json

  (** Destruct a JSON object into a value.
      Fail with an exception if the JSON object and encoding do not match.. *)
  val destruct : 't Encoding.t -> json -> 't

  (** JSON Error. *)

  type path = path_item list

  (** A set of accessors that point to a location in a JSON object. *)
  and path_item =
    [ `Field of string  (** A field in an object. *)
    | `Index of int  (** An index in an array. *)
    | `Star  (** Any / every field or index. *)
    | `Next  (** The next element after an array. *) ]

  (** Exception raised by destructors, with the location in the original
      JSON structure and the specific error. *)
  exception Cannot_destruct of (path * exn)

  (** Unexpected kind of data encountered, with the expectation. *)
  exception Unexpected of string * string

  (** Some {!union} couldn't be destructed, with the reasons for each {!case}. *)
  exception No_case_matched of exn list

  (** Array of unexpected size encountered, with the expectation. *)
  exception Bad_array_size of int * int

  (** Missing field in an object. *)
  exception Missing_field of string

  (** Supernumerary field in an object. *)
  exception Unexpected_field of string

  val print_error :
    ?print_unknown:(Format.formatter -> exn -> unit) ->
    Format.formatter ->
    exn ->
    unit

  (** Helpers for writing encoders. *)
  val cannot_destruct : ('a, Format.formatter, unit, 'b) format4 -> 'a

  val wrap_error : ('a -> 'b) -> 'a -> 'b

  (** Read a JSON document from a string. *)
  val from_string : string -> (json, string) result

  (** Read a stream of JSON documents from a stream of strings.
      A single JSON document may be represented in multiple consecutive
      strings. But only the first document of a string is considered. *)
  val from_stream : string Lwt_stream.t -> (json, string) result Lwt_stream.t

  (** Write a JSON document to a string. This goes via an intermediate
      buffer and so may be slow on large documents. *)
  val to_string : ?newline:bool -> ?minify:bool -> json -> string

  val pp : Format.formatter -> json -> unit
end

module Bson : sig
  type bson = Json_repr_bson.bson

  type t = bson

  (** Construct a BSON object from an encoding. *)
  val construct : 't Encoding.t -> 't -> bson

  (** Destruct a BSON object into a value.
      Fail with an exception if the JSON object and encoding do not match.. *)
  val destruct : 't Encoding.t -> bson -> 't
end

module Binary_schema : sig
  type t

  val pp : Format.formatter -> t -> unit
<<<<<<< HEAD

  val encoding : t Encoding.t
end

=======

  val encoding : t Encoding.t
end

>>>>>>> fc8990b1
module Binary : sig
  (** All the errors that might be returned while reading a binary value *)
  type read_error =
    | Not_enough_data
    | Extra_bytes
    | No_case_matched
    | Unexpected_tag of int
    | Invalid_size of int
    | Invalid_int of {min : int; v : int; max : int}
    | Invalid_float of {min : float; v : float; max : float}
    | Trailing_zero
    | Size_limit_exceeded
    | List_too_long
    | Array_too_long

  exception Read_error of read_error

  val pp_read_error : Format.formatter -> read_error -> unit

  (** All the errors that might be returned while writing a binary value *)
  type write_error =
    | Size_limit_exceeded
    | No_case_matched
    | Invalid_int of {min : int; v : int; max : int}
    | Invalid_float of {min : float; v : float; max : float}
    | Invalid_bytes_length of {expected : int; found : int}
    | Invalid_string_length of {expected : int; found : int}
    | Invalid_natural
    | List_too_long
    | Array_too_long

  val pp_write_error : Format.formatter -> write_error -> unit

  exception Write_error of write_error

  (** Compute the expected length of the binary representation of a value *)
  val length : 'a Encoding.t -> 'a -> int

  (** Returns the size of the binary representation that the given
      encoding might produce, only when the size of the representation
      does not depends of the value itself. *)
  val fixed_length : 'a Encoding.t -> int option

  val fixed_length_exn : 'a Encoding.t -> int

  (** [read enc buf ofs len] tries to reconstruct a value from the
      bytes in [buf] starting at offset [ofs] and reading at most
      [len] bytes. This function also returns the offset of the first
      unread bytes in the [buf]. *)
<<<<<<< HEAD
  val read : 'a Encoding.t -> MBytes.t -> int -> int -> (int * 'a) option
=======
  val read : 'a Encoding.t -> Bytes.t -> int -> int -> (int * 'a) option
>>>>>>> fc8990b1

  (** Return type for the function [read_stream]. *)
  type 'ret status =
    | Success of {result : 'ret; size : int; stream : Binary_stream.t}
        (** Fully decoded value, together with the total amount of bytes reads,
        and the remaining unread stream. *)
<<<<<<< HEAD
    | Await of (MBytes.t -> 'ret status)  (** Partially decoded value.*)
=======
    | Await of (Bytes.t -> 'ret status)  (** Partially decoded value.*)
>>>>>>> fc8990b1
    | Error of read_error
        (** Failure. The stream is garbled and it should be dropped. *)

  (** Streamed equivalent of [read]. This variant cannot be called on
      variable-size encodings. *)
  val read_stream : ?init:Binary_stream.t -> 'a Encoding.t -> 'a status

  (** [write enc v buf ofs len] writes the binary representation of [v]
      as described by to [enc], in  [buf] starting at the offset [ofs]
      and writing at most [len] bytes. The function returns the offset
      of first unwritten bytes, or returns [None] in case of failure.
      In the latter case, some data might have been written on the buffer. *)
  val write : 'a Encoding.t -> 'a -> Bytes.t -> int -> int -> int option

  (** [of_bytes enc buf] is equivalent to [read enc buf 0 (length buf)].
      The function fails if the buffer is not fully read. *)
  val of_bytes : 'a Encoding.t -> Bytes.t -> 'a option

  (** [of_bytes_exn enc buf] is equivalent to [to_bytes], except
      @raise [Read_error] instead of returning [None] in case of error. *)
  val of_bytes_exn : 'a Encoding.t -> Bytes.t -> 'a

  (** [to_bytes enc v] is the equivalent of [write env buf 0 len]
      where [buf] is a newly allocated buffer of the expected
      length [len] (see [length env v]). *)
  val to_bytes : 'a Encoding.t -> 'a -> Bytes.t option

  (** [to_bytes_exn enc v] is equivalent to [to_bytes enc v], except
      @raise [Write_error] instead of returning [None] in case of error. *)
  val to_bytes_exn : 'a Encoding.t -> 'a -> Bytes.t

  val describe : 'a Encoding.t -> Binary_schema.t
end

type json = Json.t

val json : json Encoding.t

type json_schema = Json.schema

val json_schema : json_schema Encoding.t

type bson = Bson.t<|MERGE_RESOLUTION|>--- conflicted
+++ resolved
@@ -77,11 +77,7 @@
 
 module Encoding : sig
   (** The type descriptors for values of type ['a]. *)
-<<<<<<< HEAD
-  type 'a t
-=======
   type 'a t = 'a Encoding.t
->>>>>>> fc8990b1
 
   type 'a encoding = 'a t
 
@@ -539,11 +535,7 @@
   module Variable : sig
     val string : string encoding
 
-<<<<<<< HEAD
-    val bytes : MBytes.t encoding
-=======
     val bytes : Bytes.t encoding
->>>>>>> fc8990b1
 
     (** @raise Invalid_argument if the encoding argument is variable length
         or may lead to zero-width representation in binary. *)
@@ -630,11 +622,7 @@
   (** Apply on structure of lazy value, and combine results *)
   val apply_lazy :
     fun_value:('a -> 'b) ->
-<<<<<<< HEAD
-    fun_bytes:(MBytes.t -> 'b) ->
-=======
     fun_bytes:(Bytes.t -> 'b) ->
->>>>>>> fc8990b1
     fun_combine:('b -> 'b -> 'b) ->
     'a lazy_t ->
     'b
@@ -647,18 +635,12 @@
       See the module [Documented_example] in ["./test/versioned.ml"]
       for a tutorial.
   *)
-<<<<<<< HEAD
-  module With_version : sig
-    (** An encapsulation of consecutive encoding versions. *)
-    type _ t
-=======
 end
 
 include module type of Encoding with type 'a t = 'a Encoding.t
 
 module Registration : sig
   type id = string
->>>>>>> fc8990b1
 
   (** A encoding that has been {!register}ed. It can be retreived using either
       {!list} or {!find}. *)
@@ -667,13 +649,6 @@
   (** Descriptions and schemas of registered encodings. *)
   val binary_schema : t -> Binary_schema.t
 
-<<<<<<< HEAD
-    (** Make an encoding from an encapsulation of versions; the
-        argument [~name] is used to prefix the version "tag" in the
-        encoding, it should not change from one version to the next. *)
-    val encoding : name:string -> 'a t -> 'a encoding
-  end
-=======
   val json_schema : t -> Json.schema
 
   val description : t -> string option
@@ -700,15 +675,12 @@
   val bytes_of_json : t -> Json.t -> Bytes.t option
 
   val json_of_bytes : t -> Bytes.t -> Json.t option
->>>>>>> fc8990b1
 end
 
 module With_version : sig
   (** An encapsulation of consecutive encoding versions. *)
   type _ t
 
-<<<<<<< HEAD
-=======
   (** [first_version enc] records that [enc] is the first (known)
       version of the object. *)
   val first_version : 'a encoding -> 'a t
@@ -723,7 +695,6 @@
   val encoding : name:string -> 'a t -> 'a encoding
 end
 
->>>>>>> fc8990b1
 module Json : sig
   (** In memory JSON data, compatible with [Ezjsonm]. *)
   type json =
@@ -830,17 +801,10 @@
   type t
 
   val pp : Format.formatter -> t -> unit
-<<<<<<< HEAD
 
   val encoding : t Encoding.t
 end
 
-=======
-
-  val encoding : t Encoding.t
-end
-
->>>>>>> fc8990b1
 module Binary : sig
   (** All the errors that might be returned while reading a binary value *)
   type read_error =
@@ -890,22 +854,14 @@
       bytes in [buf] starting at offset [ofs] and reading at most
       [len] bytes. This function also returns the offset of the first
       unread bytes in the [buf]. *)
-<<<<<<< HEAD
-  val read : 'a Encoding.t -> MBytes.t -> int -> int -> (int * 'a) option
-=======
   val read : 'a Encoding.t -> Bytes.t -> int -> int -> (int * 'a) option
->>>>>>> fc8990b1
 
   (** Return type for the function [read_stream]. *)
   type 'ret status =
     | Success of {result : 'ret; size : int; stream : Binary_stream.t}
         (** Fully decoded value, together with the total amount of bytes reads,
         and the remaining unread stream. *)
-<<<<<<< HEAD
-    | Await of (MBytes.t -> 'ret status)  (** Partially decoded value.*)
-=======
     | Await of (Bytes.t -> 'ret status)  (** Partially decoded value.*)
->>>>>>> fc8990b1
     | Error of read_error
         (** Failure. The stream is garbled and it should be dropped. *)
 
