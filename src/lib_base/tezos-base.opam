--- conflicted
+++ resolved
@@ -16,16 +16,10 @@
   "tezos-rpc"
   "tezos-clic"
   "tezos-micheline"
-<<<<<<< HEAD
-  "ptime" { >= "0.8.4" }
-  "ezjsonm" { >= "0.5.0" }
-  "lwt" { >= "5.4.0" & < "5.5.0" }
-=======
   "tezos-event-logging"
   "ptime" { >= "1.0.0" }
   "ezjsonm" { >= "1.1.0" }
   "lwt" { >= "5.4.0" }
->>>>>>> 55b3bab8
   "ipaddr" { >= "5.0.0" & < "6.0.0" }
   "tezos-hacl"
   "tezos-stdlib-unix"
