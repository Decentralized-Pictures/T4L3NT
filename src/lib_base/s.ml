--- conflicted
+++ resolved
@@ -32,15 +32,9 @@
 
   val encoding : t Data_encoding.t
 
-<<<<<<< HEAD
-  val to_bytes : t -> MBytes.t
-
-  val of_bytes : MBytes.t -> t option
-=======
   val to_bytes : t -> Bytes.t
 
   val of_bytes : Bytes.t -> t option
->>>>>>> fc8990b1
 end
 
 module type HASHABLE = sig
@@ -50,11 +44,7 @@
 
   val hash : t -> hash
 
-<<<<<<< HEAD
-  val hash_raw : MBytes.t -> hash
-=======
   val hash_raw : Bytes.t -> hash
->>>>>>> fc8990b1
 end
 
 module type SET = sig
