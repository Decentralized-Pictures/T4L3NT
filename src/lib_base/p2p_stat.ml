--- conflicted
+++ resolved
@@ -63,18 +63,6 @@
 
 let encoding =
   let open Data_encoding in
-<<<<<<< HEAD
-  conv
-    (fun {total_sent; total_recv; current_inflow; current_outflow} ->
-      (total_sent, total_recv, current_inflow, current_outflow))
-    (fun (total_sent, total_recv, current_inflow, current_outflow) ->
-      {total_sent; total_recv; current_inflow; current_outflow})
-    (obj4
-       (req "total_sent" int64)
-       (req "total_recv" int64)
-       (req "current_inflow" int31)
-       (req "current_outflow" int31))
-=======
   def "p2p_stat" ~description:"Statistics about the p2p network."
   @@ conv
        (fun {total_sent; total_recv; current_inflow; current_outflow} ->
@@ -87,5 +75,4 @@
           (req "current_inflow" int31)
           (req "current_outflow" int31))
 
-let () = Data_encoding.Registration.register ~pp encoding
->>>>>>> fc8990b1
+let () = Data_encoding.Registration.register ~pp encoding