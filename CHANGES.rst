--- conflicted
+++ resolved
@@ -29,17 +29,8 @@
   pipelining of manager operations, improved randomness generation, event
   logging and support for permanent testnets.
 
-<<<<<<< HEAD
-- Added the ``jakartanet`` built-in network alias.
-  You can now configure your node with ``--network jakartanet`` to run the
-  Jakartanet test network.
-
-Client
-------
-=======
 - Fix a bug that leads to forgetting the trusted status of peers when connection
   is lost
->>>>>>> b6c300b4
 
 - Added store metrics to expose the amount of data written while
   storing the last block and the completion time of the last merge.
