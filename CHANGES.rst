Development Changelog
'''''''''''''''''''''

**NB:** The changelog for releases can be found at: https://tezos.gitlab.io/CHANGES.html


This file lists the changes added to each version of octez-node,
octez-client, and the other Octez executables. The changes to the economic
protocol are documented in the ``docs/protocols/`` directory; in
particular in ``docs/protocols/alpha.rst``.

When you make a commit on master, you can add an item in one of the
following subsections (node, client, …) to document your commit or the
set of related commits. This will ensure that this change is not
forgotten in the final changelog, which can be found in ``docs/CHANGES.rst``.
By having your commits update this file you also make it easy to find the
commits which are related to your changes using ``git log -p -- CHANGES.rst``.
Relevant items are moved to ``docs/CHANGES.rst`` after each release.

Only describe changes which affect users (bug fixes and new features),
or which will affect users in the future (deprecated features),
not refactorings or tests. Changes to the documentation do not need to
be documented here either.

General
-------

Node
----

- **Breaking Changes**: Improved a few lib_shell logs in default level by
  shortening the display to completion time only instead of the full status of
  the operation.

- Added an option ``daily-logs`` to file-descriptor sinks, enabling
  log rotation based on a daily frequency.

- Fixed a bug while reconstructing the storage after a snapshot import
  that would result in wrong context hash mapping for some blocks.

- Added an option ``create-dirs`` to file-descriptor sinks to allow
  the node to create the log directory and its parents if they don't exist.

- Added a default node configuration that enables disk logs as a
  file-descriptor-sink in the data directory of the node with a 7 days rotation.

- **Breaking Change**: Removed section in stdout logs lines

- Removed the ``indexing-strategy`` option from the ``TEZOS_CONTEXT``
  environment variable to prevent the usage of the ``always``
  indexing strategy. For now, only the ``minimal`` indexing strategy
  is allowed.

- **Breaking Change** Removed the ``--network limanet``
  built-in network aliases.

- Fixed a issue that may trigger unknown keys errors while reading the
  context on a read-only instance.

- Add query parameter ``protocol`` to RPC ``/monitor/heads/<chain_id>`` in
  order to monitor new heads of the current protocol (or multiple ones) only.

- **Breaking Change** Reworked some node logs. While bootstrapping,
  the node will log one message every 50 validated block to indicate
  the current head's level and how old it is giving an indication on
  how long it will take to be synchronized. Also, gracefully indicates
  peer disconnection instead of spurious "worker crashed" messages.

- Fixed an issue where a node lagging behind would end up freezing and
  never be able to catch up.

- Fixed a bug where the node could freeze when an old block was
  requested during a store merge. (MR :gl:`!8952`)`

- Fixed a bug while reconstructing the storage after a snapshot import
  that would result in wrong context hash mapping for some blocks.

- Fixed a bug that caused a context corruption when using an old context.

- **Breaking Change**: disabled snapshot export support for storage
  that was created with Octez v13 (or earlier).

- Deprecated the RPC ``GET /monitor/valid_blocks`` and introduced
  ``GET /monitor/validated_blocks`` and ``GET /monitor/applied_blocks``
  which respectively returns validated blocks, which are not yet applied
  nor stored, and applied blocks which are fully applied and stored by
  the node. (MR :gl: `!7513`)

- Replaced some "precheck" occurrences with "validate" in event and
  error identifiers and messages. (MR :gl: `!7513`)

- Fixed a issue that may trigger unknown keys errors while reading the
  context on a read-only instance.

- Added an RPC ``POST
  /chains/main/blocks/head/context/smart_rollups/all/origination_proof``
  with input ``{"kind":"<smart rollup kind>", "kernel"="<smart rollup
  kernel>"}`` to produce the origination proof needed to originate a
  smart rollup.

- Updated the built-in network alias for Mumbainet (``--network mumbainet``).
  The new alias matches the relaunch of Mumbainet with the protocol `PtMumbai2`.

Client
------

- **Breaking Changes**: an alias must be provided when originating a
  smart rollup. That alias can be used in other smart rollup commands
  instead of the address. This is similar to what is done for smart
  contract.

  Smart rollup origination command::
    ./octez-client originate smart rollup <alias> from <source contract> of kind <smart rollup kind> of type <michelson type> with kernel <kernel>

  Other example command::
    ./octez-client recover bond of <implicit contrat> for smart rollup <alias or address> from <source contract>

- Similarly to smart contract, the client now has functions to manage the set of known smart rollups::

    ./octez-client remember smart rollup <alias> <smart rollup address>

    ./octez-client forget smart rollup <alias>

    ./octez-client forget all smart rollups

    ./octez-client show known smart rollup <alias>

    ./octez-client list smart rollups

- Add an ``operation_v2`` and ``operation_v2.unsigned`` registered encoding that
  supports ``attestation`` kind instead of ``endorsement``. (MR :gl:`!8563`)

Baker
-----

- Consensus operations that do not use the minimal slot of the delegate are
  not counted for the (pre)quorums. (MR :gl:`!8175`)

- Consensus operations with identical consensus-related contents but different
  ``branch`` fields are counted only once in the (pre)quorums. (MR :gl:`!8175`)

- Improved efficiency to solve the anti spam proof of work challenge.

- Made the baker capable of running in a RPC-only mode through a newly
  introduced command: ``octez-baker-<protocol> run remotely
  [delegates] [options]``. This mode does not require the octez node's
  storage to be directly accessible by the baker and will reduce
  memory consumption. However, this mode is less performant and may
  result in noticable slower baking times. (MR :gl:`!8607`)

- Added a default configuration for that enables disk logs as a
  file-descriptor-sink in the base directory with a 7 days rotation.

- Changed the baker default semantics so that it performs a light
  validation of operations to classify them instead of fully applying
  them. Hence, the block production is now more
  time/cpu/disk-efficient. In this mode, application-dependent checks
  are disabled. Setting the ``--force-apply`` flag on the command line
  restores the previous behavior. (MR :gl:`!7490`)

- **Breaking Change**: Disabled the verification of signature of
  operations in the baker when baking a block. The baker must always
  be provided operations with a valid signature, otherwise produced
  blocks will be invalid and rejected by local nodes during their
  injection. Default setups are not affected but external mempools
  should make sure that their operations' signatures are correct.
  (MR :gl:`!7490`)

- Made the baker discard legacy or corrupted Tenderbake's saved
  states in order to avoid unexpected crashes when the baker gets
  updated, or when a new protocol's baker starts. (MR :gl:`!7640`)

- Restored previous behaviour from :gl:`!7490` for blocks at round
  greater than 0. Application-dependent checks are re-enabled for
  re-proposal and fresh blocks at round greater than 0.

- Reduced the preendorsement injection delay by making the baker
  preendorse as soon as the node considers a block as valid instead of
  waiting for the node to fully apply it. (MR :gl:`!7516`)

- Fixed a bug where the baker could count an (pre)endorsement twice
  while waiting for a (pre)quorum.

- Fixed a bug where receiving an early prequorum would made the baker
  reach a state where it could not endorse anymore.

Accuser
-------

- Fixed a bug that made the accuser start without waiting for its
  corresponding protocol.

- The accuser now denounces double consensus operations that have the same
  level, round, and delegate, but different slots. (MR :gl:`!8084`)

Signer
------

- Reordered the display of ``octez-client list connected ledgers``
  command. It is now ``Ed25519``, ``Secp256k1``, ``Secp256r1`` and
  ``Bip32_ed25519``.

Proxy Server
------------

Protocol Compiler And Environment
---------------------------------

Codec
-----

Docker Images
-------------

<<<<<<< HEAD
- Change Python versions to 3.10.10.

Rollups
-------
=======
Smart Rollup node
-----------------

- Fixed inverted logic for playing a timeout move in a refutation game (MR
  :gl:`!7929`).

- Stopped the node when the operator deposit is slashed (MR :gl:`!7579`).

- Improved computations of refutation games’ dissections (MRs :gl:`!6948`,
  :gl:`!7751`, :gl:`!8059`, :gl:`!8382`).

- Improved WASM runtime performances (MR :gl:`!8252`).

- Made the Fast Execution aware of the newly introduced WASM PVM versionning
  (MR :gl:`!8079`).

- Fixed UX issues related to the rollup node configuration (MRs :gl:`!8148`,
  :gl:`!8254`, :gl:`!8156`).
>>>>>>> 3ef1d63a

- Quality of life improvements in the Layer 1 injector (MRs :gl:`!7579`, :gl:`!7673`, :gl:`!7675`, :gl:`!7685`, :gl:`!7681`, :gl:`!7846`, :gl:`!8106`).

- Fixed logs for kernel debug messages (MR :gl:`!7773`).

Smart Rollup client
-------------------

- Fixed a JSON decoding error for the command ``get proof for message ...`` (MR
  :gl:`!8000`).

Smart Rollup WASM Debugger
--------------------------

- Let the user select the initial version of the WASM PVM (MR :gl:`!8078`).

- Added commands to decode the contents of the memory and the durable storage
  (MRs :gl:`!7464`, :gl:`!7709`, :gl:`!8303`).

- Added the ``bench`` command (MR :gl:`!7551`).

- Added commands to inspect the structure of the durable storage (MRs
  :gl:`!7707`, :gl:`!8304`).

- Automatically ``load inputs`` when ``step inbox`` is called. (MR :gl:`!8444`)

- Added a command ``show function symbols`` to inspect the custom section
  ``name`` of unstripped kernels (MR :gl:`!8522`)

- Added a command ``profile`` that runs a full ``kernel_run`` and produces a
  flamegraph of the execution (MR :gl:`!8510`).

Miscellaneous
-------------

- Removed binaries and mempool RPCs of Lima.<|MERGE_RESOLUTION|>--- conflicted
+++ resolved
@@ -72,35 +72,6 @@
 - Fixed a bug where the node could freeze when an old block was
   requested during a store merge. (MR :gl:`!8952`)`
 
-- Fixed a bug while reconstructing the storage after a snapshot import
-  that would result in wrong context hash mapping for some blocks.
-
-- Fixed a bug that caused a context corruption when using an old context.
-
-- **Breaking Change**: disabled snapshot export support for storage
-  that was created with Octez v13 (or earlier).
-
-- Deprecated the RPC ``GET /monitor/valid_blocks`` and introduced
-  ``GET /monitor/validated_blocks`` and ``GET /monitor/applied_blocks``
-  which respectively returns validated blocks, which are not yet applied
-  nor stored, and applied blocks which are fully applied and stored by
-  the node. (MR :gl: `!7513`)
-
-- Replaced some "precheck" occurrences with "validate" in event and
-  error identifiers and messages. (MR :gl: `!7513`)
-
-- Fixed a issue that may trigger unknown keys errors while reading the
-  context on a read-only instance.
-
-- Added an RPC ``POST
-  /chains/main/blocks/head/context/smart_rollups/all/origination_proof``
-  with input ``{"kind":"<smart rollup kind>", "kernel"="<smart rollup
-  kernel>"}`` to produce the origination proof needed to originate a
-  smart rollup.
-
-- Updated the built-in network alias for Mumbainet (``--network mumbainet``).
-  The new alias matches the relaunch of Mumbainet with the protocol `PtMumbai2`.
-
 Client
 ------
 
@@ -151,39 +122,6 @@
 - Added a default configuration for that enables disk logs as a
   file-descriptor-sink in the base directory with a 7 days rotation.
 
-- Changed the baker default semantics so that it performs a light
-  validation of operations to classify them instead of fully applying
-  them. Hence, the block production is now more
-  time/cpu/disk-efficient. In this mode, application-dependent checks
-  are disabled. Setting the ``--force-apply`` flag on the command line
-  restores the previous behavior. (MR :gl:`!7490`)
-
-- **Breaking Change**: Disabled the verification of signature of
-  operations in the baker when baking a block. The baker must always
-  be provided operations with a valid signature, otherwise produced
-  blocks will be invalid and rejected by local nodes during their
-  injection. Default setups are not affected but external mempools
-  should make sure that their operations' signatures are correct.
-  (MR :gl:`!7490`)
-
-- Made the baker discard legacy or corrupted Tenderbake's saved
-  states in order to avoid unexpected crashes when the baker gets
-  updated, or when a new protocol's baker starts. (MR :gl:`!7640`)
-
-- Restored previous behaviour from :gl:`!7490` for blocks at round
-  greater than 0. Application-dependent checks are re-enabled for
-  re-proposal and fresh blocks at round greater than 0.
-
-- Reduced the preendorsement injection delay by making the baker
-  preendorse as soon as the node considers a block as valid instead of
-  waiting for the node to fully apply it. (MR :gl:`!7516`)
-
-- Fixed a bug where the baker could count an (pre)endorsement twice
-  while waiting for a (pre)quorum.
-
-- Fixed a bug where receiving an early prequorum would made the baker
-  reach a state where it could not endorse anymore.
-
 Accuser
 -------
 
@@ -212,12 +150,6 @@
 Docker Images
 -------------
 
-<<<<<<< HEAD
-- Change Python versions to 3.10.10.
-
-Rollups
--------
-=======
 Smart Rollup node
 -----------------
 
@@ -236,7 +168,6 @@
 
 - Fixed UX issues related to the rollup node configuration (MRs :gl:`!8148`,
   :gl:`!8254`, :gl:`!8156`).
->>>>>>> 3ef1d63a
 
 - Quality of life improvements in the Layer 1 injector (MRs :gl:`!7579`, :gl:`!7673`, :gl:`!7675`, :gl:`!7685`, :gl:`!7681`, :gl:`!7846`, :gl:`!8106`).
 
