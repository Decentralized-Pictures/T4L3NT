---

.build:
  extends: .build_template
  needs: []
  variables:
    ARCH: ""
    # We fix the value of GIT_{SHORTREF,DATETIME,VERSION} (these are
    # read by src/lib_version and output by the binaries `--version`
    # option). Fixing these values on development builds improves
    # cache usage.
    GIT_SHORTREF: "00000000"
    GIT_DATETIME: "1970-01-01 00:00:00 +0000%"
    GIT_VERSION: "dev"
  script:
    # We remove protocols not needed for tests in order to speed up the CI.
    - ./scripts/remove-old-protocols.sh
    - . ./scripts/version.sh
    # 1. Some basic, fast sanity checks
    - if [ "${build_deps_image_version}" != "${opam_repository_tag}" ] ; then
        echo "Inconsistent dependencies hash between 'scripts/version.sh' and '.gitlab/ci/templates.yml'." ;
        echo "${build_deps_image_version} != ${opam_repository_tag}" ;
        exit 1 ;
      fi
    - diff poetry.lock /home/tezos/poetry.lock
    - diff pyproject.toml /home/tezos/pyproject.toml
    # 2. Actually build
    - make build-unreleased
    # 3. Also build the tps evaluation tool which is not part of the default build.
    #    NOTE: We add $COVERAGE_OPTIONS to all dune build commands to enable reuse of
    #    build artifacts.
    - dune build $COVERAGE_OPTIONS src/bin_tps_evaluation
    # 4. clean-up caches before uploading the cache
    - opam clean
  cache:
    key: "$CI_COMMIT_REF_SLUG"
    paths:
      - _build
  artifacts:
    name: "build-$ARCH-$CI_COMMIT_REF_SLUG"
    paths:
      - tezos-*
      - src/proto_*/parameters/*.json
      - _build/default/src/lib_protocol_compiler/bin/main_native.exe
    expire_in: 1 day
    when: on_success

build_x86_64:
  extends:
    - .build
    - .rules_template__development_and_extended
  variables:
    ARCH: "x86_64"

build_arm64:
  extends:
    - .build
    - .rules_template__development_arm64
  variables:
    ARCH: "arm64"
    # Disable coverage for arm64
    COVERAGE_OPTIONS: ""
  tags:
    - arm64

build_get_contracts:
  extends:
    - .build_template
    - .rules_template__development
  script:
    - dune build @devtools/get_contracts/check

# similar to the build template above, this template
# compiles all binaries using the static profile.
.build_static_binaries_template:
  extends:
    - .default_settings_template
    - .image_template__runtime_build_dependencies_template
  stage: build
  needs: []
  variables:
    ARCH: ""
<<<<<<< HEAD
  before_script:
    # FIXME: https://gitlab.com/tezos/tezos/-/issues/2865
    - sudo chown -R $(id -u):$(id -g) $CI_PROJECT_DIR
    - sudo apk --no-cache --virtual add unzip wget eudev-dev autoconf automake libtool linux-headers binutils zlib-static
    # dune build @install make ocamlopt stack overflow when compiling
    # protocol functor with static linking (because of
    # liquidity_baking_cpmm.ml).
    # Let's skip protocol functors, they are not needed for the release
    - dune build
      @src/lib_protocol_compiler/install
      $(for i in src/{,proto_*/}bin_* ; do echo @$i/install ; done)
      --profile static
    - mkdir -p "tezos-binaries/$ARCH" && install -t "tezos-binaries/$ARCH" _build/install/default/bin/*
    # Strip debug symbols in binaries
    - find "tezos-binaries/$ARCH" -maxdepth 1 -type f ! -name "*.*" -exec strip --strip-debug {} \;
=======
  script:
    # FIXME: https://gitlab.com/tezos/tezos/-/issues/2865
    - sudo chown -R $(id -u):$(id -g) $CI_PROJECT_DIR
    # Create destination directory
    - mkdir -pv tezos-binaries
    # Build and install static binaries
    - ./scripts/build_and_install_static_binaries.sh "tezos-binaries/$ARCH"
    # Strip debug symbols and compress binaries (parallelized)
    - find "tezos-binaries/$ARCH" -maxdepth 1 -type f ! -name "*.*" | xargs -n1 -P$(nproc) -i sh -c 'strip --strip-debug {}; upx -6q {};'

>>>>>>> b6c300b4
  artifacts:
    paths:
      - "tezos-binaries/$ARCH/*"

# x86_64 static binaries are necessary for development branches, as we want to make
# sure the build does not break. We also need it for release tags, to as its artifacts
# are published in the stage `publish_release`. For this reason, we build it in all pipelines,
# except on latest release branches.
build:static-x86_64-linux-binaries:
  extends:
    - .build_static_binaries_template
    - .rules_template__not_on_latest_release
  variables:
    ARCH: "x86_64"

# arm64 static binaries are only built for master and releases.
build:static-arm64-linux-binaries:
  extends:
    - .build_static_binaries_template
    - .rules_template__master_and_releases
  variables:
    ARCH: "arm64"
  tags:
    - arm64<|MERGE_RESOLUTION|>--- conflicted
+++ resolved
@@ -80,23 +80,6 @@
   needs: []
   variables:
     ARCH: ""
-<<<<<<< HEAD
-  before_script:
-    # FIXME: https://gitlab.com/tezos/tezos/-/issues/2865
-    - sudo chown -R $(id -u):$(id -g) $CI_PROJECT_DIR
-    - sudo apk --no-cache --virtual add unzip wget eudev-dev autoconf automake libtool linux-headers binutils zlib-static
-    # dune build @install make ocamlopt stack overflow when compiling
-    # protocol functor with static linking (because of
-    # liquidity_baking_cpmm.ml).
-    # Let's skip protocol functors, they are not needed for the release
-    - dune build
-      @src/lib_protocol_compiler/install
-      $(for i in src/{,proto_*/}bin_* ; do echo @$i/install ; done)
-      --profile static
-    - mkdir -p "tezos-binaries/$ARCH" && install -t "tezos-binaries/$ARCH" _build/install/default/bin/*
-    # Strip debug symbols in binaries
-    - find "tezos-binaries/$ARCH" -maxdepth 1 -type f ! -name "*.*" -exec strip --strip-debug {} \;
-=======
   script:
     # FIXME: https://gitlab.com/tezos/tezos/-/issues/2865
     - sudo chown -R $(id -u):$(id -g) $CI_PROJECT_DIR
@@ -107,7 +90,6 @@
     # Strip debug symbols and compress binaries (parallelized)
     - find "tezos-binaries/$ARCH" -maxdepth 1 -type f ! -name "*.*" | xargs -n1 -P$(nproc) -i sh -c 'strip --strip-debug {}; upx -6q {};'
 
->>>>>>> b6c300b4
   artifacts:
     paths:
       - "tezos-binaries/$ARCH/*"
