include: .gitlab/ci/jobs/test/common.yml

# We use the --job option to split tests into jobs of roughly the same
# duration. This is based on a file that contains timings of test results,
# generated with --record. To rebalance jobs, update this record with:
#
#   make && dune exec tezt/tests/main.exe -- --record tezt/test-results.json

.tezt_template:
  variables:
    JUNIT: "tezt-junit.xml"
<<<<<<< HEAD
=======
    # if we do not set BISECT_FILE here, it will be empty, and include the 
    # full CI_PROJECT_DIR in artifacts as per the template .tezt_template.
>>>>>>> 3ef1d63a
    BISECT_FILE: "$CI_PROJECT_DIR/_coverage_output/"
  artifacts:
    reports:
      junit: $JUNIT
    paths:
      - tezt.log
      - tezt-results-$CI_NODE_INDEX.json
      - $BISECT_FILE
      - $JUNIT
    # These record artifacts (tezt-results-$CI_NODE_INDEX.json) should
    # be stored for as long as a given commit on master is expected to
    # be HEAD in order to support auto-balancing. At the time of
    # writing, we have approximately 6 merges per day, so 1 day should
    # more than enough. The tezt artifacts (including records and
    # coverage) take up roughly 1MB.
    expire_in: 1 day
    # certain tests can be blacklisted by adding it to this variable
    when: always
  script:
    - make -C ${CI_PROJECT_DIR}/.gitlab/ci test-tezt

tezt:
  extends:
    - .integration_template
    - .template__coverage_files
    - .tezt_template
  variables:
    # Do not tests with the tag 'ci_disable'. See the registration of
    # the individual test for the disabling rationale.
    TESTS: "/ci_disable"
  dependencies:
    - "build_x86_64"
    - "build_kernels"
    - "tezt:fetch-records"
  needs:
    - "build_x86_64"
    - "build_kernels"
    - "tezt:fetch-records"
  # WARNING: if you increase the number of parallel jobs, you need to
  # update test_coverage.yml with the new list of jobs.
  parallel: 40

# these are tezt tests as above, but run using the static binaries
tezt:static-binaries:
  extends:
    # Expansion of .integration_template but without coverage.
    - .default_settings_template
    - .image_template__runtime_build_test_dependencies_template
    - .tezt_template
  dependencies:
    # Fetch src/proto_*/parameters/*.json from build_x86_64
    - build_x86_64
    # And fetch the static executables from build:static
    - build:static-x86_64-linux-binaries
    - tezt:fetch-records
  needs:
    - build_x86_64
    - build:static-x86_64-linux-binaries
    - tezt:fetch-records
  # WARNING: if you increase the number of parallel jobs, you need to
  # update test_coverage.yml with the new list of jobs.
  parallel: 2
  variables:
    TESTS: "cli"
  before_script:
    - mv octez-binaries/x86_64/octez-* .
  # Override script from .tezt_template to disable coverage reports.
  # Note that the set of tests that are run for static executables
  # is a subset, so this should not reduce apparent coverage.
  script:
    - make -C ${CI_PROJECT_DIR}/.gitlab/ci test-tezt-static-binaries

# Note: if you reactivate this test and if you keep it manual, put it in the "manual" stage.
#
#tezt:manual:migration:
#  extends:
#    - .test_template
#  before_script:
#    - export TEZOS_CLIENT_UNSAFE_DISABLE_DISCLAIMER=Y
#    - curl -s https://api.github.com/repos/Phlogi/tezos-snapshots/releases/latest | jq -r ".assets[] | select(.name) | .browser_download_url" | grep roll | xargs wget -q
#    - block_hash=$(echo mainnet.roll.* | sed -r 's/mainnet\.roll\.[0-9_-]+\.(.*)\.[0-9]+\.chain\.xz/\1/g')
#    - cat mainnet.roll.* | xz -d -v -T0 > mainnet.rolling
#    - scripts/prepare_migration_test.sh auto mainnet.rolling "$block_hash"
#  script:
#    - dune exec ./tezt/manual_tests/main.exe -- migration --color --log-buffer-size 5000 --log-file tezt-migration.log
#  artifacts:
#    when: always
#    paths:
#      - tezt-migration.log
#    expire_in: 30 days<|MERGE_RESOLUTION|>--- conflicted
+++ resolved
@@ -9,11 +9,8 @@
 .tezt_template:
   variables:
     JUNIT: "tezt-junit.xml"
-<<<<<<< HEAD
-=======
     # if we do not set BISECT_FILE here, it will be empty, and include the 
     # full CI_PROJECT_DIR in artifacts as per the template .tezt_template.
->>>>>>> 3ef1d63a
     BISECT_FILE: "$CI_PROJECT_DIR/_coverage_output/"
   artifacts:
     reports:
