PACKAGES:=$(patsubst %.opam,%,$(notdir $(shell find src vendors -name \*.opam -print)))

active_protocol_versions := $(shell cat active_protocol_versions)

define directory_of_version
src/proto_$(shell echo $1 | tr -- - _)
endef

current_opam_version := $(shell opam --version)
include scripts/version.sh

DOCKER_IMAGE_NAME := tezos
DOCKER_IMAGE_VERSION := latest
DOCKER_BUILD_IMAGE_NAME := $(DOCKER_IMAGE_NAME)_build
DOCKER_BUILD_IMAGE_VERSION := latest
DOCKER_BARE_IMAGE_NAME := $(DOCKER_IMAGE_NAME)-bare
DOCKER_BARE_IMAGE_VERSION := latest
DOCKER_DEBUG_IMAGE_NAME := $(DOCKER_IMAGE_NAME)-debug
DOCKER_DEBUG_IMAGE_VERSION := latest
DOCKER_DEPS_IMAGE_NAME := registry.gitlab.com/tezos/opam-repository
DOCKER_DEPS_IMAGE_VERSION := runtime-build-dependencies--${opam_repository_tag}
DOCKER_DEPS_MINIMAL_IMAGE_VERSION := runtime-dependencies--${opam_repository_tag}
COVERAGE_REPORT := _coverage_report
COBERTURA_REPORT := _coverage_report/cobertura.xml
PROFILE?=dev
VALID_PROFILES=dev release static

TEZOS_BIN=tezos-node tezos-validator tezos-client tezos-admin-client tezos-signer tezos-codec tezos-protocol-compiler tezos-snoop tezos-proxy-server \
    $(foreach p, $(active_protocol_versions), tezos-baker-$(p)) \
    $(foreach p, $(active_protocol_versions), tezos-accuser-$(p)) \
    $(foreach p, $(active_protocol_versions), \
		  $(shell if [ -f $(call directory_of_version,$p)/bin_endorser/dune ]; then \
		             echo tezos-endorser-$(p); fi))

ifeq ($(filter ${opam_version}.%,${current_opam_version}),)
$(error Unexpected opam version (found: ${current_opam_version}, expected: ${opam_version}.*))
endif

ifeq ($(filter ${VALID_PROFILES},${PROFILE}),)
$(error Unexpected dune profile (got: ${PROFILE}, expecting one of: ${VALID_PROFILES}))
endif

current_ocaml_version := $(shell opam exec -- ocamlc -version)

.PHONY: all
all:
	@$(MAKE) build

.PHONY: release
release:
	@$(MAKE) build PROFILE=release

.PHONY: build-parameters
build-parameters:
	@dune build --profile=$(PROFILE) $(COVERAGE_OPTIONS) @copy-parameters

.PHONY: $(TEZOS_BIN)
$(TEZOS_BIN): generate_dune
	dune build $(COVERAGE_OPTIONS) --profile=$(PROFILE) _build/install/default/bin/$@
	cp -f _build/install/default/bin/$@ ./

build: generate_dune
ifneq (${current_ocaml_version},${ocaml_version})
	$(error Unexpected ocaml version (found: ${current_ocaml_version}, expected: ${ocaml_version}))
endif
<<<<<<< HEAD
	@dune build --profile=$(PROFILE) $(COVERAGE_OPTIONS) \
		$(foreach b, $(TEZOS_BIN), _build/install/default/bin/${b}) \
		@copy-parameters
	@cp -f $(foreach b, $(TEZOS_BIN), _build/install/default/bin/${b}) ./
=======
	@dune build $(COVERAGE_OPTIONS) --profile=$(PROFILE) \
		src/bin_node/main.exe \
		src/bin_validation/main_validator.exe \
		src/bin_client/main_client.exe \
		src/bin_client/main_admin.exe \
		src/bin_signer/main_signer.exe \
		src/bin_codec/codec.exe \
		src/lib_protocol_compiler/main_native.exe \
		src/bin_snoop/main_snoop.exe \
		src/bin_proxy_server/main_proxy_server.exe \
		$(foreach p, $(active_protocol_directories), src/proto_$(p)/bin_baker/main_baker_$(p).exe) \
		$(foreach p, $(active_protocol_directories), src/proto_$(p)/bin_endorser/main_endorser_$(p).exe) \
		$(foreach p, $(active_protocol_directories), src/proto_$(p)/bin_accuser/main_accuser_$(p).exe) \
		$(foreach p, $(active_protocol_directories), src/proto_$(p)/lib_parameters/mainnet-parameters.json) \
		$(foreach p, $(active_protocol_directories), src/proto_$(p)/lib_parameters/sandbox-parameters.json) \
		$(foreach p, $(active_protocol_directories), src/proto_$(p)/lib_parameters/test-parameters.json)
	@cp -f _build/default/src/bin_node/main.exe tlnt-node
	@cp -f _build/default/src/bin_validation/main_validator.exe tlnt-validator
	@cp -f _build/default/src/bin_client/main_client.exe tlnt-client
	@cp -f _build/default/src/bin_client/main_admin.exe tlnt-admin-client
	@cp -f _build/default/src/bin_signer/main_signer.exe tlnt-signer
	@cp -f _build/default/src/bin_codec/codec.exe tlnt-codec
	@cp -f _build/default/src/lib_protocol_compiler/main_native.exe tlnt-protocol-compiler
	@cp -f _build/default/src/bin_snoop/main_snoop.exe tlnt-snoop
	@cp -f _build/default/src/bin_proxy_server/main_proxy_server.exe tlnt-proxy-server
	@for p in $(active_protocol_directories) ; do \
	   cp -f _build/default/src/proto_$$p/bin_baker/main_baker_$$p.exe tlnt-baker-`echo $$p | tr -- _ -` ; \
	   cp -f _build/default/src/proto_$$p/bin_endorser/main_endorser_$$p.exe tlnt-endorser-`echo $$p | tr -- _ -` ; \
	   cp -f _build/default/src/proto_$$p/bin_accuser/main_accuser_$$p.exe tlnt-accuser-`echo $$p | tr -- _ -` ; \
	   mkdir -p src/proto_$$p/parameters ; \
	   cp -f _build/default/src/proto_$$p/lib_parameters/sandbox-parameters.json src/proto_$$p/parameters/sandbox-parameters.json ; \
	   cp -f _build/default/src/proto_$$p/lib_parameters/test-parameters.json src/proto_$$p/parameters/test-parameters.json ; \
	   cp -f _build/default/src/proto_$$p/lib_parameters/mainnet-parameters.json src/proto_$$p/parameters/mainnet-parameters.json ; \
	 done
ifeq ($(MERLIN_INSTALLED),0) # only build tooling support if merlin is installed
	@dune build @check
endif
>>>>>>> 56cb775e

# List protocols, i.e. directories proto_* in src with a TEZOS_PROTOCOL file.
TEZOS_PROTOCOL_FILES=$(wildcard src/proto_*/lib_protocol/TEZOS_PROTOCOL)
PROTOCOLS=$(patsubst %/lib_protocol/TEZOS_PROTOCOL,%,${TEZOS_PROTOCOL_FILES})

DUNE_INCS=$(patsubst %,%/lib_protocol/dune.inc, ${PROTOCOLS})

.PHONY: generate_dune
generate_dune: ${DUNE_INCS}

${DUNE_INCS}:: src/proto_%/lib_protocol/dune.inc: \
  src/proto_%/lib_protocol/TEZOS_PROTOCOL
	dune build --profile=$(PROFILE) @$(dir $@)/runtest_dune_template --auto-promote
	touch $@

.PHONY: all.pkg
all.pkg: generate_dune
	@dune build --profile=$(PROFILE) \
	    $(patsubst %.opam,%.install, $(shell find src vendors -name \*.opam -print))

$(addsuffix .pkg,${PACKAGES}): %.pkg:
	@dune build --profile=$(PROFILE) \
	    $(patsubst %.opam,%.install, $(shell find src vendors -name $*.opam -print))

$(addsuffix .test,${PACKAGES}): %.test:
	@dune build --profile=$(PROFILE) \
	    @$(patsubst %/$*.opam,%,$(shell find src vendors -name $*.opam))/runtest

.PHONY: coverage-report
coverage-report:
	@bisect-ppx-report html --ignore-missing-files -o ${COVERAGE_REPORT} --coverage-path ${COVERAGE_OUTPUT}
	@echo "Report should be available in file://$(shell pwd)/${COVERAGE_REPORT}/index.html"

.PHONY: coverage-report-summary
coverage-report-summary:
	@bisect-ppx-report summary --coverage-path ${COVERAGE_OUTPUT}

.PHONY: coverage-report-cobertura
coverage-report-cobertura:
	@bisect-ppx-report cobertura --ignore-missing-file --coverage-path ${COVERAGE_OUTPUT} ${COBERTURA_REPORT}
	@echo "Cobertura report should be available in ${COBERTURA_REPORT}"

.PHONY: enable-time-measurement
enable-time-measurement:
	@$(MAKE) build PROFILE=dev DUNE_INSTRUMENT_WITH=tezos-time-measurement

.PHONY: build-sandbox
build-sandbox:
	@dune build --profile=$(PROFILE) src/bin_sandbox/main.exe
	@cp -f _build/default/src/bin_sandbox/main.exe tezos-sandbox

.PHONY: build-test
build-test: build-sandbox
	@dune build --profile=$(PROFILE) @buildtest

.PHONY: test-protocol-compile
test-protocol-compile:
	@dune build --profile=$(PROFILE) $(COVERAGE_OPTIONS) @runtest_compile_protocol
	@dune build --profile=$(PROFILE) $(COVERAGE_OPTIONS) @runtest_out_of_opam

PROTO_LIBS := $(shell find src/ -path src/proto_\* -name test -type d -exec test -f \{\}/dune \; -print 2>/dev/null | LC_COLLATE=C sort)
PROTO_LIBS_NAMES := $(patsubst %/test,%,$(PROTO_LIBS))
PROTO_TARGETS := $(addsuffix .test_proto,${PROTO_LIBS_NAMES})

$(PROTO_TARGETS): %.test_proto:
	scripts/test_wrapper.sh $* $(subst /,_,$(patsubst src/proto_%,%,$*)) --profile=$(PROFILE) $(COVERAGE_OPTIONS)

.PHONY: test-proto-unit
test-proto-unit: $(PROTO_TARGETS)

# We do not run vendor tests because they are a no-op from dune
NONPROTO_LIBS := $(shell find src/ -path src/proto_\* -prune -o -name test -type d -exec test -f \{\}/dune \; -print | LC_COLLATE=C sort)
NONPROTO_LIBS_NAMES := $(patsubst %/test,%,$(NONPROTO_LIBS))
NONPROTO_TARGETS := $(addsuffix .test_nonproto,${NONPROTO_LIBS_NAMES})

$(NONPROTO_TARGETS): %.test_nonproto:
	scripts/test_wrapper.sh $* $(subst /,_,$(patsubst src/lib_%,%,$(patsubst src/bin_%,%,$*))) --profile=$(PROFILE) $(COVERAGE_OPTIONS)

.PHONY: test-nonproto-unit
test-nonproto-unit: $(NONPROTO_TARGETS)

.PHONY: test-unit
test-unit: test-nonproto-unit test-proto-unit

.PHONY: test-unit-alpha
test-unit-alpha:
	@dune build --profile=$(PROFILE) @src/proto_alpha/lib_protocol/runtest

.PHONY: test-python
test-python: all
	@$(MAKE) -C tests_python all

.PHONY: test-python-alpha
test-python-alpha: all
	@$(MAKE) -C tests_python alpha

.PHONY: test-python-tenderbake
test-python-tenderbake: all
	@$(MAKE) -C tests_python tenderbake

.PHONY: test-flextesa
test-flextesa:
	@$(MAKE) -f sandbox.Makefile

.PHONY: test-js
test-js:
	@dune build @runtest_js
	@dune exec ./src/tooling/run_js_inline_tests.exe

.PHONY: test-tezt test-tezt-i test-tezt-c test-tezt-v
test-tezt:
	@dune exec --profile=$(PROFILE) $(COVERAGE_OPTIONS) tezt/tests/main.exe
test-tezt-i:
	@dune exec --profile=$(PROFILE) $(COVERAGE_OPTIONS) tezt/tests/main.exe -- --info
test-tezt-c:
	@dune exec --profile=$(PROFILE) $(COVERAGE_OPTIONS) tezt/tests/main.exe -- --commands
test-tezt-v:
	@dune exec --profile=$(PROFILE) $(COVERAGE_OPTIONS) tezt/tests/main.exe -- --verbose

.PHONY: test-tezt-coverage
test-tezt-coverage:
	@dune exec --profile=$(PROFILE) $(COVERAGE_OPTIONS) tezt/tests/main.exe -- --keep-going --test-timeout 1800

.PHONY: test-code
test-code: test-protocol-compile test-unit test-flextesa test-python test-tezt

# This is `make test-code` except for flextesa (which doesn't
# play well with coverage). We allow failure (prefix "-") because we still want
# the coverage report even if an individual test happens to fail.
.PHONY: test-coverage
test-coverage:
	-@$(MAKE) test-protocol-compile
	-@$(MAKE) test-unit
	-@$(MAKE) test-python
	-@$(MAKE) test-tezt

.PHONY: test-coverage-tenderbake
test-coverage-tenderbake:
	-@$(MAKE) test-unit-alpha
	-@$(MAKE) test-python-tenderbake

.PHONY: lint-opam-dune
lint-opam-dune:
	@dune build --profile=$(PROFILE) @runtest_dune_template


# Ensure that all unit tests are restricted to their opam package
# (change 'tezos-test-helpers' to one the most elementary packages of
# the repo if you add "internal" dependencies to tezos-test-helpers)
.PHONY: lint-tests-pkg
lint-tests-pkg:
	@(dune build -p tezos-test-helpers @runtest @runtest_js) || \
	{ echo "You have probably defined some tests in dune files without specifying to which 'package' they belong."; exit 1; }


.PHONY: test
test: lint-opam-dune test-code

.PHONY: check-linting check-python-linting

check-linting:
	@src/tooling/lint.sh --check-scripts
	@src/tooling/lint.sh --check-ocamlformat
	@dune build --profile=$(PROFILE) @fmt

check-python-linting:
	@$(MAKE) -C tests_python lint
	@$(MAKE) -C docs lint

.PHONY: fmt fmt-ocaml fmt-python
fmt: fmt-ocaml fmt-python

fmt-ocaml:
	@dune build --profile=$(PROFILE) @fmt --auto-promote

fmt-python:
	@$(MAKE) -C tests_python fmt

.PHONY: build-deps
build-deps:
	@./scripts/install_build_deps.sh

.PHONY: build-dev-deps
build-dev-deps:
	@./scripts/install_build_deps.sh --dev

.PHONY: build-tps-deps
build-tps-deps:
	@./scripts/install_build_deps.sh --tps

.PHONY: build-tps
build-tps:
	@dune build ./src/bin_tps_evaluation
	@cp -f ./_build/install/default/bin/tezos-tps-evaluation .

.PHONY: docker-image-build
docker-image-build:
	@docker build \
		-t $(DOCKER_BUILD_IMAGE_NAME):$(DOCKER_BUILD_IMAGE_VERSION) \
		-f build.Dockerfile \
		--build-arg BASE_IMAGE=$(DOCKER_DEPS_IMAGE_NAME) \
		--build-arg BASE_IMAGE_VERSION=$(DOCKER_DEPS_IMAGE_VERSION) \
		.

.PHONY: docker-image-debug
docker-image-debug:
	docker build \
		-t $(DOCKER_DEBUG_IMAGE_NAME):$(DOCKER_DEBUG_IMAGE_VERSION) \
		--build-arg BASE_IMAGE=$(DOCKER_DEPS_IMAGE_NAME) \
		--build-arg BASE_IMAGE_VERSION=$(DOCKER_DEPS_MINIMAL_IMAGE_VERSION) \
		--build-arg BUILD_IMAGE=$(DOCKER_BUILD_IMAGE_NAME) \
		--build-arg BUILD_IMAGE_VERSION=$(DOCKER_BUILD_IMAGE_VERSION) \
		--target=debug \
		.

.PHONY: docker-image-bare
docker-image-bare:
	@docker build \
		-t $(DOCKER_BARE_IMAGE_NAME):$(DOCKER_BARE_IMAGE_VERSION) \
		--build-arg=BASE_IMAGE=$(DOCKER_DEPS_IMAGE_NAME) \
		--build-arg=BASE_IMAGE_VERSION=$(DOCKER_DEPS_MINIMAL_IMAGE_VERSION) \
		--build-arg=BASE_IMAGE_VERSION_NON_MIN=$(DOCKER_DEPS_IMAGE_VERSION) \
		--build-arg BUILD_IMAGE=$(DOCKER_BUILD_IMAGE_NAME) \
		--build-arg BUILD_IMAGE_VERSION=$(DOCKER_BUILD_IMAGE_VERSION) \
		--target=bare \
		.

.PHONY: docker-image-minimal
docker-image-minimal:
	@docker build \
		-t $(DOCKER_IMAGE_NAME):$(DOCKER_IMAGE_VERSION) \
		--build-arg=BASE_IMAGE=$(DOCKER_DEPS_IMAGE_NAME) \
		--build-arg=BASE_IMAGE_VERSION=$(DOCKER_DEPS_MINIMAL_IMAGE_VERSION) \
		--build-arg=BASE_IMAGE_VERSION_NON_MIN=$(DOCKER_DEPS_IMAGE_VERSION) \
		--build-arg BUILD_IMAGE=$(DOCKER_BUILD_IMAGE_NAME) \
		--build-arg BUILD_IMAGE_VERSION=$(DOCKER_BUILD_IMAGE_VERSION) \
		.

.PHONY: docker-image
docker-image: docker-image-build docker-image-debug docker-image-bare docker-image-minimal

.PHONY: install
install:
	@dune build --profile=$(PROFILE) @install
	@dune install

.PHONY: uninstall
uninstall:
	@dune uninstall

.PHONY: coverage-clean
coverage-clean:
	@-rm -Rf ${COVERAGE_OUTPUT}/*.coverage ${COVERAGE_REPORT}

.PHONY: clean
clean: coverage-clean
	@-dune clean
	@-rm -f ${TEZOS_BIN} tezos-sandbox
	@-${MAKE} -C docs clean
	@-${MAKE} -C tests_python clean
	@-rm -f docs/api/tezos-{baker,endorser,accuser}-alpha.html docs/api/tezos-{admin-,}client.html docs/api/tezos-signer.html<|MERGE_RESOLUTION|>--- conflicted
+++ resolved
@@ -63,12 +63,6 @@
 ifneq (${current_ocaml_version},${ocaml_version})
 	$(error Unexpected ocaml version (found: ${current_ocaml_version}, expected: ${ocaml_version}))
 endif
-<<<<<<< HEAD
-	@dune build --profile=$(PROFILE) $(COVERAGE_OPTIONS) \
-		$(foreach b, $(TEZOS_BIN), _build/install/default/bin/${b}) \
-		@copy-parameters
-	@cp -f $(foreach b, $(TEZOS_BIN), _build/install/default/bin/${b}) ./
-=======
 	@dune build $(COVERAGE_OPTIONS) --profile=$(PROFILE) \
 		src/bin_node/main.exe \
 		src/bin_validation/main_validator.exe \
@@ -106,7 +100,6 @@
 ifeq ($(MERLIN_INSTALLED),0) # only build tooling support if merlin is installed
 	@dune build @check
 endif
->>>>>>> 56cb775e
 
 # List protocols, i.e. directories proto_* in src with a TEZOS_PROTOCOL file.
 TEZOS_PROTOCOL_FILES=$(wildcard src/proto_*/lib_protocol/TEZOS_PROTOCOL)
