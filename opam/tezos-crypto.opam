# This file was automatically generated, do not edit.
# Edit file manifest/main.ml instead.
opam-version: "2.0"
maintainer: "contact@tezos.com"
authors: ["Tezos devteam"]
homepage: "https://www.tezos.com/"
bug-reports: "https://gitlab.com/tezos/tezos/issues"
dev-repo: "git+https://gitlab.com/tezos/tezos.git"
license: "MIT"
depends: [
  "dune" { >= "3.0" }
  "ocaml" { >= "4.14" }
  "tezos-stdlib"
  "data-encoding" { >= "0.7.1" & < "1.0.0" }
  "tezos-lwt-result-stdlib"
  "lwt" { >= "5.6.0" }
  "tezos-hacl"
  "secp256k1-internal" { >= "0.4.0" }
  "tezos-error-monad"
  "tezos-rpc"
<<<<<<< HEAD
  "ringo" { >= "0.9" & < "1.0.0" }
=======
  "aches" { >= "1.0.0" }
>>>>>>> 69b6b8ba
  "zarith" { >= "1.12" & < "1.13" }
  "zarith_stubs_js"
  "bls12-381" { >= "5.0.0" & < "5.1.0" }
  "bls12-381-signature" { = "1.0.0" }
  "alcotest" { with-test & >= "1.5.0" }
  "qcheck-alcotest" { with-test & >= "0.20" }
  "tezos-test-helpers" {with-test}
  "alcotest-lwt" { with-test & >= "1.5.0" }
]
build: [
  ["rm" "-r" "vendors"]
  ["dune" "build" "-p" name "-j" jobs]
  ["dune" "runtest" "-p" name "-j" jobs] {with-test}
]
synopsis: "Tezos: library with all the cryptographic primitives used by Tezos"<|MERGE_RESOLUTION|>--- conflicted
+++ resolved
@@ -18,11 +18,7 @@
   "secp256k1-internal" { >= "0.4.0" }
   "tezos-error-monad"
   "tezos-rpc"
-<<<<<<< HEAD
-  "ringo" { >= "0.9" & < "1.0.0" }
-=======
   "aches" { >= "1.0.0" }
->>>>>>> 69b6b8ba
   "zarith" { >= "1.12" & < "1.13" }
   "zarith_stubs_js"
   "bls12-381" { >= "5.0.0" & < "5.1.0" }
