# This file was automatically generated, do not edit.
# Edit file manifest/main.ml instead.
opam-version: "2.0"
maintainer: "contact@tezos.com"
authors: ["Tezos devteam"]
homepage: "https://www.tezos.com/"
bug-reports: "https://gitlab.com/tezos/tezos/issues"
dev-repo: "git+https://gitlab.com/tezos/tezos.git"
license: "MIT"
depends: [
  "dune" { >= "3.0" }
  "ocaml" { >= "4.14" }
  "tezos-base"
  "tezos-stdlib-unix"
  "tezos-client-base"
  "tezos-client-base-unix"
  "tezos-client-alpha"
  "tezos-context"
  "tezos-protocol-alpha"
  "tezos-protocol-plugin-alpha"
  "tezos-rpc"
  "tezos-rpc-http"
  "tezos-rpc-http-server"
  "tezos-workers"
  "tezos-dal-node-services"
  "tezos-dal-node-lib"
  "tezos-dac-alpha"
  "tezos-shell-services"
  "tezos-smart-rollup-alpha"
  "tezos-smart-rollup-layer2-alpha"
  "tezos-layer2-utils-alpha"
  "tezos-layer2-store"
<<<<<<< HEAD
  "tezos-tree-encoding"
  "data-encoding" { >= "0.7.1" & < "1.0.0" }
  "irmin-pack" { >= "3.5.2" & < "3.6.0" }
  "irmin" { >= "3.5.2" & < "3.6.0" }
  "aches" { >= "1.0.0" }
  "aches-lwt" { >= "1.0.0" }
  "tezos-injector-alpha"
=======
  "octez-crawler"
  "tezos-tree-encoding"
  "data-encoding" { >= "0.7.1" & < "1.0.0" }
  "irmin-pack" { >= "3.6.1" & < "3.7.0" }
  "irmin" { >= "3.6.1" & < "3.7.0" }
  "aches" { >= "1.0.0" }
  "aches-lwt" { >= "1.0.0" }
  "octez-injector"
  "octez-smart-rollup-node"
>>>>>>> 3ef1d63a
  "tezos-scoru-wasm"
  "tezos-scoru-wasm-fast"
  "tezos-crypto-dal"
  "tezos-clic"
  "tezos-client-commands"
]
conflicts: [
  "checkseum" { = "0.5.0" }
]
build: [
  ["rm" "-r" "vendors"]
  ["dune" "build" "-p" name "-j" jobs]
  ["dune" "runtest" "-p" name "-j" jobs] {with-test}
]
synopsis: "Tezos/Protocol: protocol specific Smart rollup node"<|MERGE_RESOLUTION|>--- conflicted
+++ resolved
@@ -30,15 +30,6 @@
   "tezos-smart-rollup-layer2-alpha"
   "tezos-layer2-utils-alpha"
   "tezos-layer2-store"
-<<<<<<< HEAD
-  "tezos-tree-encoding"
-  "data-encoding" { >= "0.7.1" & < "1.0.0" }
-  "irmin-pack" { >= "3.5.2" & < "3.6.0" }
-  "irmin" { >= "3.5.2" & < "3.6.0" }
-  "aches" { >= "1.0.0" }
-  "aches-lwt" { >= "1.0.0" }
-  "tezos-injector-alpha"
-=======
   "octez-crawler"
   "tezos-tree-encoding"
   "data-encoding" { >= "0.7.1" & < "1.0.0" }
@@ -48,7 +39,6 @@
   "aches-lwt" { >= "1.0.0" }
   "octez-injector"
   "octez-smart-rollup-node"
->>>>>>> 3ef1d63a
   "tezos-scoru-wasm"
   "tezos-scoru-wasm-fast"
   "tezos-crypto-dal"
