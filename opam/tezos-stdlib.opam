--- conflicted
+++ resolved
@@ -14,13 +14,8 @@
   "hex" { >= "1.3.0" }
   "zarith" { >= "1.12" & < "1.13" }
   "zarith_stubs_js"
-<<<<<<< HEAD
-  "lwt" { >= "5.4.0" }
-  "ringo" { >= "0.9" & < "1.0.0" }
-=======
   "lwt" { >= "5.6.0" }
   "ringo" { >= "0.9" }
->>>>>>> bc3bdb5d
   "alcotest" { with-test & >= "1.5.0" }
   "bigstring" {with-test}
   "tezos-test-helpers" {with-test}
