--- conflicted
+++ resolved
@@ -784,8 +784,6 @@
 (** Same as [sign_block], but do not wait for the process to exit. *)
 val spawn_sign_block : t -> string -> delegate:string -> Process.t
 
-<<<<<<< HEAD
-=======
 (** Run [tezos-client originate tx rollup from <src>]. *)
 val originate_tx_rollup :
   ?wait:string ->
@@ -810,7 +808,6 @@
 (** Same as [show_voting_period], but do not wait for the process to exit. *)
 val spawn_show_voting_period : ?endpoint:endpoint -> t -> Process.t
 
->>>>>>> e445371a
 (** {2 High-Level Functions} *)
 
 (** Create a client with mode [Client] and import all secret keys
@@ -852,16 +849,10 @@
 
     - Create a client with mode [Client], [Light], or [Proxy]
     - Import all secret keys listed in {!Constant.all_secret_keys}
-<<<<<<< HEAD
-    - Activate the given protocol
-    - Wait for the protocol to be activated (i.e. chain level 1)
-    - Bake (unless [~bake:false] is passed)
-=======
     - Create [additional_account_count] accounts with
       [default_accounts_balance]
     - Activate the given protocol with [additional_account_count]
       additional bootstrap accounts
->>>>>>> e445371a
 
     In addition to the client, returns the first created node
     (if [`Light] is passed, a second node has been created, but it is
