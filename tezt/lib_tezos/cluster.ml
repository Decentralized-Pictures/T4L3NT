(*****************************************************************************)
(*                                                                           *)
(* Open Source License                                                       *)
(* Copyright (c) 2020 Nomadic Labs <contact@nomadic-labs.com>                *)
(*                                                                           *)
(* Permission is hereby granted, free of charge, to any person obtaining a   *)
(* copy of this software and associated documentation files (the "Software"),*)
(* to deal in the Software without restriction, including without limitation *)
(* the rights to use, copy, modify, merge, publish, distribute, sublicense,  *)
(* and/or sell copies of the Software, and to permit persons to whom the     *)
(* Software is furnished to do so, subject to the following conditions:      *)
(*                                                                           *)
(* The above copyright notice and this permission notice shall be included   *)
(* in all copies or substantial portions of the Software.                    *)
(*                                                                           *)
(* THE SOFTWARE IS PROVIDED "AS IS", WITHOUT WARRANTY OF ANY KIND, EXPRESS OR*)
(* IMPLIED, INCLUDING BUT NOT LIMITED TO THE WARRANTIES OF MERCHANTABILITY,  *)
(* FITNESS FOR A PARTICULAR PURPOSE AND NONINFRINGEMENT. IN NO EVENT SHALL   *)
(* THE AUTHORS OR COPYRIGHT HOLDERS BE LIABLE FOR ANY CLAIM, DAMAGES OR OTHER*)
(* LIABILITY, WHETHER IN AN ACTION OF CONTRACT, TORT OR OTHERWISE, ARISING   *)
(* FROM, OUT OF OR IN CONNECTION WITH THE SOFTWARE OR THE USE OR OTHER       *)
(* DEALINGS IN THE SOFTWARE.                                                 *)
(*                                                                           *)
(*****************************************************************************)

let next_name = ref 1

let fresh_name () =
  let index = !next_name in
  incr next_name ;
  "cluster" ^ string_of_int index

let create ?path ?name count arguments =
  let name = match name with None -> fresh_name () | Some name -> name in
  List.map
    (fun i -> Node.create ?path ~name:(name ^ "." ^ string_of_int i) arguments)
    (range 1 count)

let symmetric_add_peer a b =
  Node.add_peer a b ;
  Node.add_peer b a

let meta_connect connect a b = List.iter (fun a -> List.iter (connect a) b) a

let rec meta_clique connect = function
  | [] -> ()
  | head :: tail ->
      List.iter (connect head) tail ;
      meta_clique connect tail

let meta_ring connect nodes =
  match nodes with
  | [] -> ()
  | first :: _ ->
      let rec loop = function
        | [] ->
            (* We checked that the list was not empty already. *)
            assert false
        | [last] -> connect last first
        | a :: (b :: _ as tail) ->
            connect a b ;
            loop tail
      in
      loop nodes

let meta_star connect center other_nodes =
  List.iter (connect center) other_nodes

let connect = meta_connect symmetric_add_peer

let clique = meta_clique symmetric_add_peer

let ring = meta_ring symmetric_add_peer

let star = meta_star symmetric_add_peer

let wait_for_connections node connections =
  let counter = ref 0 in
  let (waiter, resolver) = Lwt.task () in
  Node.on_event node (fun {name; value} ->
      if name = "node_chain_validator.v0" then
        match JSON.(value |=> 1 |-> "event" |-> "kind" |> as_string_opt) with
        | None -> ()
        | Some "connection" ->
            incr counter ;
            if !counter = connections then Lwt.wakeup resolver ()
        | Some "disconnection" ->
            Log.warn "The topology of the test has changed"
        | Some _ -> ()) ;
  let* () = Node.wait_for_ready node in
  waiter

<<<<<<< HEAD
let start ?(public = false) ?event_level ?(wait_connections = false) nodes =
=======
let start ?(public = false) ?event_level ?event_sections_levels
    ?(wait_connections = false) nodes =
>>>>>>> e445371a
  let start_node node =
    let* () = Node.identity_generate node in
    let n = Node.get_peers node |> List.length in
    let* () = Node.config_init node [] in
    let* () =
<<<<<<< HEAD
      Node.run ?event_level node (if public then [] else [Private_mode])
=======
      Node.run
        ?event_level
        ?event_sections_levels
        node
        (if public then [] else [Private_mode])
>>>>>>> e445371a
    in
    let waiter =
      if wait_connections then wait_for_connections node n
      else Node.wait_for_ready node
    in
    waiter
  in
  Lwt_list.iter_p start_node nodes<|MERGE_RESOLUTION|>--- conflicted
+++ resolved
@@ -90,26 +90,18 @@
   let* () = Node.wait_for_ready node in
   waiter
 
-<<<<<<< HEAD
-let start ?(public = false) ?event_level ?(wait_connections = false) nodes =
-=======
 let start ?(public = false) ?event_level ?event_sections_levels
     ?(wait_connections = false) nodes =
->>>>>>> e445371a
   let start_node node =
     let* () = Node.identity_generate node in
     let n = Node.get_peers node |> List.length in
     let* () = Node.config_init node [] in
     let* () =
-<<<<<<< HEAD
-      Node.run ?event_level node (if public then [] else [Private_mode])
-=======
       Node.run
         ?event_level
         ?event_sections_levels
         node
         (if public then [] else [Private_mode])
->>>>>>> e445371a
     in
     let waiter =
       if wait_connections then wait_for_connections node n
